/*
@VaadinApache2LicenseForJavaFiles@
 */

package com.vaadin.terminal.gwt.server;

<<<<<<< HEAD
import com.vaadin.terminal.WrappedRequest;
=======
import java.io.Serializable;
>>>>>>> b1ef06fd

/**
 * Times the handling of requests and stores the information as an attribute in
 * the request. The timing info is later passed on to the client in the UIDL and
 * the client provides JavaScript API for accessing this data from e.g.
 * TestBench.
 * 
 * @author Jonatan Kronqvist / Vaadin Ltd
 */
public class RequestTimer implements Serializable {
    private long requestStartTime = 0;
<<<<<<< HEAD
    private long totalSessionTime = 0;
    private long lastRequestTime = -1;
=======
>>>>>>> b1ef06fd

    /**
     * Starts the timing of a request. This should be called before any
     * processing of the request.
     */
<<<<<<< HEAD
    public void start(WrappedRequest request) {
=======
    public void start() {
>>>>>>> b1ef06fd
        requestStartTime = System.nanoTime();
    }

    /**
     * Stops the timing of a request. This should be called when all processing
     * of a request has finished.
     * 
     * @param context
     */
    public void stop(AbstractWebApplicationContext context) {
        // Measure and store the total handling time. This data can be
        // used in TestBench 3 tests.
        long time = (System.nanoTime() - requestStartTime) / 1000000;
<<<<<<< HEAD
        lastRequestTime = time;
        totalSessionTime += time;
    }

    /**
     * Returns a valid request timer for the specified request. Timers are
     * session bound.
     * 
     * @param request
     *            the request for which to get a valid timer.
     * @return a valid timer.
     */
    public static RequestTimer get(WrappedRequest request) {
        RequestTimer timer = (RequestTimer) request
                .getSessionAttribute(SESSION_ATTR_ID);
        if (timer == null) {
            timer = new RequestTimer();
        }
        return timer;
    }

    /**
     * Associates the specified request timer with the specified request. Since
     * {@link #get(RequestWrapper)} will, at one point or another, return a new
     * instance, this method should be called to keep the request <-> timer
     * association updated.
     * 
     * @param request
     *            the request for which to set the timer.
     * @param requestTimer
     *            the timer.
     */
    public static void set(WrappedRequest request, RequestTimer requestTimer) {
        request.setSessionAttribute(RequestTimer.SESSION_ATTR_ID, requestTimer);
=======
        // The timings must be stored in the context, since a new
        // RequestTimer is created for every request.
        context.setLastRequestTime(time);
>>>>>>> b1ef06fd
    }
}<|MERGE_RESOLUTION|>--- conflicted
+++ resolved
@@ -4,11 +4,7 @@
 
 package com.vaadin.terminal.gwt.server;
 
-<<<<<<< HEAD
-import com.vaadin.terminal.WrappedRequest;
-=======
 import java.io.Serializable;
->>>>>>> b1ef06fd
 
 /**
  * Times the handling of requests and stores the information as an attribute in
@@ -20,21 +16,12 @@
  */
 public class RequestTimer implements Serializable {
     private long requestStartTime = 0;
-<<<<<<< HEAD
-    private long totalSessionTime = 0;
-    private long lastRequestTime = -1;
-=======
->>>>>>> b1ef06fd
 
     /**
      * Starts the timing of a request. This should be called before any
      * processing of the request.
      */
-<<<<<<< HEAD
-    public void start(WrappedRequest request) {
-=======
     public void start() {
->>>>>>> b1ef06fd
         requestStartTime = System.nanoTime();
     }
 
@@ -48,45 +35,9 @@
         // Measure and store the total handling time. This data can be
         // used in TestBench 3 tests.
         long time = (System.nanoTime() - requestStartTime) / 1000000;
-<<<<<<< HEAD
-        lastRequestTime = time;
-        totalSessionTime += time;
-    }
 
-    /**
-     * Returns a valid request timer for the specified request. Timers are
-     * session bound.
-     * 
-     * @param request
-     *            the request for which to get a valid timer.
-     * @return a valid timer.
-     */
-    public static RequestTimer get(WrappedRequest request) {
-        RequestTimer timer = (RequestTimer) request
-                .getSessionAttribute(SESSION_ATTR_ID);
-        if (timer == null) {
-            timer = new RequestTimer();
-        }
-        return timer;
-    }
-
-    /**
-     * Associates the specified request timer with the specified request. Since
-     * {@link #get(RequestWrapper)} will, at one point or another, return a new
-     * instance, this method should be called to keep the request <-> timer
-     * association updated.
-     * 
-     * @param request
-     *            the request for which to set the timer.
-     * @param requestTimer
-     *            the timer.
-     */
-    public static void set(WrappedRequest request, RequestTimer requestTimer) {
-        request.setSessionAttribute(RequestTimer.SESSION_ATTR_ID, requestTimer);
-=======
         // The timings must be stored in the context, since a new
         // RequestTimer is created for every request.
         context.setLastRequestTime(time);
->>>>>>> b1ef06fd
     }
 }