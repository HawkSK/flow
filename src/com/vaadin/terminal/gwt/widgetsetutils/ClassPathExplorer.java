--- conflicted
+++ resolved
@@ -31,7 +31,6 @@
 
 import com.vaadin.event.dd.acceptcriteria.AcceptCriterion;
 import com.vaadin.event.dd.acceptcriteria.ClientCriterion;
-import com.vaadin.terminal.gwt.server.ClientConnector;
 
 /**
  * Utility class to collect widgetset related information from classpath.
@@ -59,6 +58,7 @@
      * File filter that only accepts directories.
      */
     private final static FileFilter DIRECTORIES_ONLY = new FileFilter() {
+        @Override
         public boolean accept(File f) {
             if (f.exists() && f.isDirectory()) {
                 return true;
@@ -95,17 +95,10 @@
      * 
      * As a side effect, also accept criteria are searched under the same class
      * path entries and added into the acceptCriterion collection.
-     * 
-     * @return a collection of {@link ClientConnector} classes
-     */
-<<<<<<< HEAD
+     */
     public static void findAcceptCriteria() {
+        final Logger logger = getLogger();
         logger.info("Searching for accept criteria..");
-=======
-    public static Collection<Class<? extends Paintable>> getPaintablesHavingWidgetAnnotation() {
-        final Logger logger = getLogger();
-        logger.info("Searching for paintables..");
->>>>>>> 17c14316
         long start = System.currentTimeMillis();
         Set<String> keySet = classpathLocations.keySet();
         for (String url : keySet) {
@@ -666,18 +659,10 @@
      * Test method for helper tool
      */
     public static void main(String[] args) {
-<<<<<<< HEAD
         ClassPathExplorer.findAcceptCriteria();
-        logger.info("Found client criteria:");
+        getLogger().info("Found client criteria:");
         for (Class<? extends AcceptCriterion> cls : acceptCriterion) {
-            logger.info(cls.getCanonicalName());
-=======
-        Collection<Class<? extends Paintable>> paintables = ClassPathExplorer
-                .getPaintablesHavingWidgetAnnotation();
-        getLogger().info("Found annotated paintables:");
-        for (Class<? extends Paintable> cls : paintables) {
             getLogger().info(cls.getCanonicalName());
->>>>>>> 17c14316
         }
 
         getLogger().info("");
