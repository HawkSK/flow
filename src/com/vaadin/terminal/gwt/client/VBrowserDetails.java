<<<<<<< HEAD
/*
@VaadinApache2LicenseForJavaFiles@
 */
package com.vaadin.terminal.gwt.client;

import java.io.Serializable;

import com.vaadin.terminal.gwt.server.WebBrowser;

/**
 * Class that parses the user agent string from the browser and provides
 * information about the browser. Used internally by {@link BrowserInfo} and
 * {@link WebBrowser}. Should not be used directly.
 * 
 * @author Vaadin Ltd.
 * @version @VERSION@
 * @since 6.3
 */
public class VBrowserDetails implements Serializable {

    private boolean isGecko = false;
    private boolean isWebKit = false;
    private boolean isPresto = false;

    private boolean isChromeFrameCapable = false;
    private boolean isChromeFrame = false;

    private boolean isSafari = false;
    private boolean isChrome = false;
    private boolean isFirefox = false;
    private boolean isOpera = false;
    private boolean isIE = false;

    private boolean isWindows = false;
    private boolean isMacOSX = false;
    private boolean isLinux = false;

    private float browserEngineVersion = -1;
    private int browserMajorVersion = -1;
    private int browserMinorVersion = -1;

    /**
     * Create an instance based on the given user agent.
     * 
     * @param userAgent
     *            User agent as provided by the browser.
     */
    public VBrowserDetails(String userAgent) {
        userAgent = userAgent.toLowerCase();

        // browser engine name
        isGecko = userAgent.indexOf("gecko") != -1
                && userAgent.indexOf("webkit") == -1;
        isWebKit = userAgent.indexOf("applewebkit") != -1;
        isPresto = userAgent.indexOf(" presto/") != -1;

        // browser name
        isChrome = userAgent.indexOf(" chrome/") != -1;
        isSafari = !isChrome && userAgent.indexOf("safari") != -1;
        isOpera = userAgent.indexOf("opera") != -1;
        isIE = userAgent.indexOf("msie") != -1 && !isOpera
                && (userAgent.indexOf("webtv") == -1);
        isFirefox = userAgent.indexOf(" firefox/") != -1;

        // chromeframe
        isChromeFrameCapable = userAgent.indexOf("chromeframe") != -1;
        isChromeFrame = isChromeFrameCapable && !isChrome;

        // Rendering engine version
        try {
            if (isGecko) {
                int rvPos = userAgent.indexOf("rv:");
                if (rvPos >= 0) {
                    String tmp = userAgent.substring(rvPos + 3);
                    tmp = tmp.replaceFirst("(\\.[0-9]+).+", "$1");
                    browserEngineVersion = Float.parseFloat(tmp);
                }
            } else if (isWebKit) {
                String tmp = userAgent
                        .substring(userAgent.indexOf("webkit/") + 7);
                tmp = tmp.replaceFirst("([0-9]+)[^0-9].+", "$1");
                browserEngineVersion = Float.parseFloat(tmp);
            }
        } catch (Exception e) {
            // Browser engine version parsing failed
            System.err.println("Browser engine version parsing failed for: "
                    + userAgent);
        }

        // Browser version
        try {
            if (isIE) {
                String ieVersionString = userAgent.substring(userAgent
                        .indexOf("msie ") + 5);
                ieVersionString = safeSubstring(ieVersionString, 0,
                        ieVersionString.indexOf(";"));
                parseVersionString(ieVersionString);
            } else if (isFirefox) {
                int i = userAgent.indexOf(" firefox/") + 9;
                parseVersionString(safeSubstring(userAgent, i, i + 5));
            } else if (isChrome) {
                int i = userAgent.indexOf(" chrome/") + 8;
                parseVersionString(safeSubstring(userAgent, i, i + 5));
            } else if (isSafari) {
                int i = userAgent.indexOf(" version/") + 9;
                parseVersionString(safeSubstring(userAgent, i, i + 5));
            } else if (isOpera) {
                int i = userAgent.indexOf(" version/");
                if (i != -1) {
                    // Version present in Opera 10 and newer
                    i += 9; // " version/".length
                } else {
                    i = userAgent.indexOf("opera/") + 6;
                }
                parseVersionString(safeSubstring(userAgent, i, i + 5));
            }
        } catch (Exception e) {
            // Browser version parsing failed
            System.err.println("Browser version parsing failed for: "
                    + userAgent);
        }

        // Operating system
        if (userAgent.contains("windows ")) {
            isWindows = true;
        } else if (userAgent.contains("linux")) {
            isLinux = true;
        } else if (userAgent.contains("macintosh")
                || userAgent.contains("mac osx")
                || userAgent.contains("mac os x")) {
            isMacOSX = true;
        }
    }

    private void parseVersionString(String versionString) {
        int idx = versionString.indexOf('.');
        if (idx < 0) {
            idx = versionString.length();
        }
        browserMajorVersion = Integer.parseInt(safeSubstring(versionString, 0,
                idx));

        int idx2 = versionString.indexOf('.', idx + 1);
        if (idx2 < 0) {
            idx2 = versionString.length();
        }
        try {
            browserMinorVersion = Integer.parseInt(safeSubstring(versionString,
                    idx + 1, idx2).replaceAll("[^0-9].*", ""));
        } catch (NumberFormatException e) {
            // leave the minor version unmodified (-1 = unknown)
        }
    }

    private String safeSubstring(String string, int beginIndex, int endIndex) {
        if (beginIndex < 0) {
            beginIndex = 0;
        }
        if (endIndex < 0 || endIndex > string.length()) {
            endIndex = string.length();
        }
        return string.substring(beginIndex, endIndex);
    }

    /**
     * Tests if the browser is Firefox.
     * 
     * @return true if it is Firefox, false otherwise
     */
    public boolean isFirefox() {
        return isFirefox;
    }

    /**
     * Tests if the browser is using the Gecko engine
     * 
     * @return true if it is Gecko, false otherwise
     */
    public boolean isGecko() {
        return isGecko;
    }

    /**
     * Tests if the browser is using the WebKit engine
     * 
     * @return true if it is WebKit, false otherwise
     */
    public boolean isWebKit() {
        return isWebKit;
    }

    /**
     * Tests if the browser is using the Presto engine
     * 
     * @return true if it is Presto, false otherwise
     */
    public boolean isPresto() {
        return isPresto;
    }

    /**
     * Tests if the browser is Safari.
     * 
     * @return true if it is Safari, false otherwise
     */
    public boolean isSafari() {
        return isSafari;
    }

    /**
     * Tests if the browser is Chrome.
     * 
     * @return true if it is Chrome, false otherwise
     */
    public boolean isChrome() {
        return isChrome;
    }

    /**
     * Tests if the browser is capable of running ChromeFrame.
     * 
     * @return true if it has ChromeFrame, false otherwise
     */
    public boolean isChromeFrameCapable() {
        return isChromeFrameCapable;
    }

    /**
     * Tests if the browser is running ChromeFrame.
     * 
     * @return true if it is ChromeFrame, false otherwise
     */
    public boolean isChromeFrame() {
        return isChromeFrame;
    }

    /**
     * Tests if the browser is Opera.
     * 
     * @return true if it is Opera, false otherwise
     */
    public boolean isOpera() {
        return isOpera;
    }

    /**
     * Tests if the browser is Internet Explorer.
     * 
     * @return true if it is Internet Explorer, false otherwise
     */
    public boolean isIE() {
        return isIE;
    }

    /**
     * Returns the version of the browser engine. For WebKit this is an integer
     * e.g., 532.0. For gecko it is a float e.g., 1.8 or 1.9.
     * 
     * @return The version of the browser engine
     */
    public float getBrowserEngineVersion() {
        return browserEngineVersion;
    }

    /**
     * Returns the browser major version e.g., 3 for Firefox 3.5, 4 for Chrome
     * 4, 8 for Internet Explorer 8.
     * <p>
     * Note that Internet Explorer 8 and newer will return the document mode so
     * IE8 rendering as IE7 will return 7.
     * </p>
     * 
     * @return The major version of the browser.
     */
    public final int getBrowserMajorVersion() {
        return browserMajorVersion;
    }

    /**
     * Returns the browser minor version e.g., 5 for Firefox 3.5.
     * 
     * @see #getBrowserMajorVersion()
     * 
     * @return The minor version of the browser, or -1 if not known/parsed.
     */
    public final int getBrowserMinorVersion() {
        return browserMinorVersion;
    }

    /**
     * Sets the version for IE based on the documentMode. This is used to return
     * the correct the correct IE version when the version from the user agent
     * string and the value of the documentMode property do not match.
     * 
     * @param documentMode
     *            The current document mode
     */
    public void setIEMode(int documentMode) {
        browserMajorVersion = documentMode;
        browserMinorVersion = 0;
    }

    /**
     * Tests if the browser is run on Windows.
     * 
     * @return true if run on Windows, false otherwise
     */
    public boolean isWindows() {
        return isWindows;
    }

    /**
     * Tests if the browser is run on Mac OSX.
     * 
     * @return true if run on Mac OSX, false otherwise
     */
    public boolean isMacOSX() {
        return isMacOSX;
    }

    /**
     * Tests if the browser is run on Linux.
     * 
     * @return true if run on Linux, false otherwise
     */
    public boolean isLinux() {
        return isLinux;
    }

    /**
     * Checks if the browser is so old that it simply won't work with a Vaadin
     * application. NOTE that the browser might still be capable of running
     * Crome Frame, so you might still want to check
     * {@link #isChromeFrameCapable()} if this returns true.
     * 
     * @return true if the browser won't work, false if not the browser is
     *         supported or might work
     */
    public boolean isTooOldToFunctionProperly() {
        if (isIE() && getBrowserMajorVersion() < 8) {
            return true;
        }
        if (isSafari() && getBrowserMajorVersion() < 5) {
            return true;
        }
        if (isFirefox() && getBrowserMajorVersion() < 4) {
            return true;
        }
        if (isOpera() && getBrowserMajorVersion() < 11) {
            return true;
        }

        return false;
    }

}
=======
/*
@VaadinApache2LicenseForJavaFiles@
 */
package com.vaadin.terminal.gwt.client;

import java.io.Serializable;

import com.vaadin.terminal.gwt.server.WebBrowser;

/**
 * Class that parses the user agent string from the browser and provides
 * information about the browser. Used internally by {@link BrowserInfo} and
 * {@link WebBrowser}. Should not be used directly.
 * 
 * @author Vaadin Ltd.
 * @version @VERSION@
 * @since 6.3
 */
public class VBrowserDetails implements Serializable {

    private boolean isGecko = false;
    private boolean isWebKit = false;
    private boolean isPresto = false;

    private boolean isSafari = false;
    private boolean isChrome = false;
    private boolean isFirefox = false;
    private boolean isOpera = false;
    private boolean isIE = false;

    private boolean isWindows = false;
    private boolean isMacOSX = false;
    private boolean isLinux = false;

    private float browserEngineVersion = -1;
    private int browserMajorVersion = -1;
    private int browserMinorVersion = -1;

    /**
     * Create an instance based on the given user agent.
     * 
     * @param userAgent
     *            User agent as provided by the browser.
     */
    public VBrowserDetails(String userAgent) {
        userAgent = userAgent.toLowerCase();

        // browser engine name
        isGecko = userAgent.indexOf("gecko") != -1
                && userAgent.indexOf("webkit") == -1;
        isWebKit = userAgent.indexOf("applewebkit") != -1;
        isPresto = userAgent.indexOf(" presto/") != -1;

        // browser name
        isChrome = userAgent.indexOf(" chrome/") != -1;
        isSafari = !isChrome && userAgent.indexOf("safari") != -1;
        isOpera = userAgent.indexOf("opera") != -1;
        isIE = userAgent.indexOf("msie") != -1 && !isOpera
                && (userAgent.indexOf("webtv") == -1);
        isFirefox = userAgent.indexOf(" firefox/") != -1;

        // Rendering engine version
        try {
            if (isGecko) {
                int rvPos = userAgent.indexOf("rv:");
                if (rvPos >= 0) {
                    String tmp = userAgent.substring(rvPos + 3);
                    tmp = tmp.replaceFirst("(\\.[0-9]+).+", "$1");
                    browserEngineVersion = Float.parseFloat(tmp);
                }
            } else if (isWebKit) {
                String tmp = userAgent
                        .substring(userAgent.indexOf("webkit/") + 7);
                tmp = tmp.replaceFirst("([0-9]+)[^0-9].+", "$1");
                browserEngineVersion = Float.parseFloat(tmp);
            }
        } catch (Exception e) {
            // Browser engine version parsing failed
            System.err.println("Browser engine version parsing failed for: "
                    + userAgent);
        }

        // Browser version
        try {
            if (isIE) {
                String ieVersionString = userAgent.substring(userAgent
                        .indexOf("msie ") + 5);
                ieVersionString = safeSubstring(ieVersionString, 0,
                        ieVersionString.indexOf(";"));
                parseVersionString(ieVersionString);
            } else if (isFirefox) {
                int i = userAgent.indexOf(" firefox/") + 9;
                parseVersionString(safeSubstring(userAgent, i, i + 5));
            } else if (isChrome) {
                int i = userAgent.indexOf(" chrome/") + 8;
                parseVersionString(safeSubstring(userAgent, i, i + 5));
            } else if (isSafari) {
                int i = userAgent.indexOf(" version/") + 9;
                parseVersionString(safeSubstring(userAgent, i, i + 5));
            } else if (isOpera) {
                int i = userAgent.indexOf(" version/");
                if (i != -1) {
                    // Version present in Opera 10 and newer
                    i += 9; // " version/".length
                } else {
                    i = userAgent.indexOf("opera/") + 6;
                }
                parseVersionString(safeSubstring(userAgent, i, i + 5));
            }
        } catch (Exception e) {
            // Browser version parsing failed
            System.err.println("Browser version parsing failed for: "
                    + userAgent);
        }

        // Operating system
        if (userAgent.contains("windows ")) {
            isWindows = true;
        } else if (userAgent.contains("linux")) {
            isLinux = true;
        } else if (userAgent.contains("macintosh")
                || userAgent.contains("mac osx")
                || userAgent.contains("mac os x")) {
            isMacOSX = true;
        }
    }

    private void parseVersionString(String versionString) {
        int idx = versionString.indexOf('.');
        if (idx < 0) {
            idx = versionString.length();
        }
        browserMajorVersion = Integer.parseInt(safeSubstring(versionString, 0,
                idx));

        int idx2 = versionString.indexOf('.', idx + 1);
        if (idx2 < 0) {
            idx2 = versionString.length();
        }
        try {
            browserMinorVersion = Integer.parseInt(safeSubstring(versionString,
                    idx + 1, idx2).replaceAll("[^0-9].*", ""));
        } catch (NumberFormatException e) {
            // leave the minor version unmodified (-1 = unknown)
        }
    }

    private String safeSubstring(String string, int beginIndex, int endIndex) {
        if (beginIndex < 0) {
            beginIndex = 0;
        }
        if (endIndex < 0 || endIndex > string.length()) {
            endIndex = string.length();
        }
        return string.substring(beginIndex, endIndex);
    }

    /**
     * Tests if the browser is Firefox.
     * 
     * @return true if it is Firefox, false otherwise
     */
    public boolean isFirefox() {
        return isFirefox;
    }

    /**
     * Tests if the browser is using the Gecko engine
     * 
     * @return true if it is Gecko, false otherwise
     */
    public boolean isGecko() {
        return isGecko;
    }

    /**
     * Tests if the browser is using the WebKit engine
     * 
     * @return true if it is WebKit, false otherwise
     */
    public boolean isWebKit() {
        return isWebKit;
    }

    /**
     * Tests if the browser is using the Presto engine
     * 
     * @return true if it is Presto, false otherwise
     */
    public boolean isPresto() {
        return isPresto;
    }

    /**
     * Tests if the browser is Safari.
     * 
     * @return true if it is Safari, false otherwise
     */
    public boolean isSafari() {
        return isSafari;
    }

    /**
     * Tests if the browser is Chrome.
     * 
     * @return true if it is Chrome, false otherwise
     */
    public boolean isChrome() {
        return isChrome;
    }

    /**
     * Tests if the browser is Opera.
     * 
     * @return true if it is Opera, false otherwise
     */
    public boolean isOpera() {
        return isOpera;
    }

    /**
     * Tests if the browser is Internet Explorer.
     * 
     * @return true if it is Internet Explorer, false otherwise
     */
    public boolean isIE() {
        return isIE;
    }

    /**
     * Returns the version of the browser engine. For WebKit this is an integer
     * e.g., 532.0. For gecko it is a float e.g., 1.8 or 1.9.
     * 
     * @return The version of the browser engine
     */
    public float getBrowserEngineVersion() {
        return browserEngineVersion;
    }

    /**
     * Returns the browser major version e.g., 3 for Firefox 3.5, 4 for Chrome
     * 4, 8 for Internet Explorer 8.
     * <p>
     * Note that Internet Explorer 8 and newer will return the document mode so
     * IE8 rendering as IE7 will return 7.
     * </p>
     * 
     * @return The major version of the browser.
     */
    public final int getBrowserMajorVersion() {
        return browserMajorVersion;
    }

    /**
     * Returns the browser minor version e.g., 5 for Firefox 3.5.
     * 
     * @see #getBrowserMajorVersion()
     * 
     * @return The minor version of the browser, or -1 if not known/parsed.
     */
    public final int getBrowserMinorVersion() {
        return browserMinorVersion;
    }

    /**
     * Sets the version for IE based on the documentMode. This is used to return
     * the correct the correct IE version when the version from the user agent
     * string and the value of the documentMode property do not match.
     * 
     * @param documentMode
     *            The current document mode
     */
    public void setIEMode(int documentMode) {
        browserMajorVersion = documentMode;
        browserMinorVersion = 0;
    }

    /**
     * Tests if the browser is run on Windows.
     * 
     * @return true if run on Windows, false otherwise
     */
    public boolean isWindows() {
        return isWindows;
    }

    /**
     * Tests if the browser is run on Mac OSX.
     * 
     * @return true if run on Mac OSX, false otherwise
     */
    public boolean isMacOSX() {
        return isMacOSX;
    }

    /**
     * Tests if the browser is run on Linux.
     * 
     * @return true if run on Linux, false otherwise
     */
    public boolean isLinux() {
        return isLinux;
    }

}
>>>>>>> 116cd1f2
<|MERGE_RESOLUTION|>--- conflicted
+++ resolved
@@ -1,4 +1,3 @@
-<<<<<<< HEAD
 /*
 @VaadinApache2LicenseForJavaFiles@
  */
@@ -354,311 +353,4 @@
         return false;
     }
 
-}
-=======
-/*
-@VaadinApache2LicenseForJavaFiles@
- */
-package com.vaadin.terminal.gwt.client;
-
-import java.io.Serializable;
-
-import com.vaadin.terminal.gwt.server.WebBrowser;
-
-/**
- * Class that parses the user agent string from the browser and provides
- * information about the browser. Used internally by {@link BrowserInfo} and
- * {@link WebBrowser}. Should not be used directly.
- * 
- * @author Vaadin Ltd.
- * @version @VERSION@
- * @since 6.3
- */
-public class VBrowserDetails implements Serializable {
-
-    private boolean isGecko = false;
-    private boolean isWebKit = false;
-    private boolean isPresto = false;
-
-    private boolean isSafari = false;
-    private boolean isChrome = false;
-    private boolean isFirefox = false;
-    private boolean isOpera = false;
-    private boolean isIE = false;
-
-    private boolean isWindows = false;
-    private boolean isMacOSX = false;
-    private boolean isLinux = false;
-
-    private float browserEngineVersion = -1;
-    private int browserMajorVersion = -1;
-    private int browserMinorVersion = -1;
-
-    /**
-     * Create an instance based on the given user agent.
-     * 
-     * @param userAgent
-     *            User agent as provided by the browser.
-     */
-    public VBrowserDetails(String userAgent) {
-        userAgent = userAgent.toLowerCase();
-
-        // browser engine name
-        isGecko = userAgent.indexOf("gecko") != -1
-                && userAgent.indexOf("webkit") == -1;
-        isWebKit = userAgent.indexOf("applewebkit") != -1;
-        isPresto = userAgent.indexOf(" presto/") != -1;
-
-        // browser name
-        isChrome = userAgent.indexOf(" chrome/") != -1;
-        isSafari = !isChrome && userAgent.indexOf("safari") != -1;
-        isOpera = userAgent.indexOf("opera") != -1;
-        isIE = userAgent.indexOf("msie") != -1 && !isOpera
-                && (userAgent.indexOf("webtv") == -1);
-        isFirefox = userAgent.indexOf(" firefox/") != -1;
-
-        // Rendering engine version
-        try {
-            if (isGecko) {
-                int rvPos = userAgent.indexOf("rv:");
-                if (rvPos >= 0) {
-                    String tmp = userAgent.substring(rvPos + 3);
-                    tmp = tmp.replaceFirst("(\\.[0-9]+).+", "$1");
-                    browserEngineVersion = Float.parseFloat(tmp);
-                }
-            } else if (isWebKit) {
-                String tmp = userAgent
-                        .substring(userAgent.indexOf("webkit/") + 7);
-                tmp = tmp.replaceFirst("([0-9]+)[^0-9].+", "$1");
-                browserEngineVersion = Float.parseFloat(tmp);
-            }
-        } catch (Exception e) {
-            // Browser engine version parsing failed
-            System.err.println("Browser engine version parsing failed for: "
-                    + userAgent);
-        }
-
-        // Browser version
-        try {
-            if (isIE) {
-                String ieVersionString = userAgent.substring(userAgent
-                        .indexOf("msie ") + 5);
-                ieVersionString = safeSubstring(ieVersionString, 0,
-                        ieVersionString.indexOf(";"));
-                parseVersionString(ieVersionString);
-            } else if (isFirefox) {
-                int i = userAgent.indexOf(" firefox/") + 9;
-                parseVersionString(safeSubstring(userAgent, i, i + 5));
-            } else if (isChrome) {
-                int i = userAgent.indexOf(" chrome/") + 8;
-                parseVersionString(safeSubstring(userAgent, i, i + 5));
-            } else if (isSafari) {
-                int i = userAgent.indexOf(" version/") + 9;
-                parseVersionString(safeSubstring(userAgent, i, i + 5));
-            } else if (isOpera) {
-                int i = userAgent.indexOf(" version/");
-                if (i != -1) {
-                    // Version present in Opera 10 and newer
-                    i += 9; // " version/".length
-                } else {
-                    i = userAgent.indexOf("opera/") + 6;
-                }
-                parseVersionString(safeSubstring(userAgent, i, i + 5));
-            }
-        } catch (Exception e) {
-            // Browser version parsing failed
-            System.err.println("Browser version parsing failed for: "
-                    + userAgent);
-        }
-
-        // Operating system
-        if (userAgent.contains("windows ")) {
-            isWindows = true;
-        } else if (userAgent.contains("linux")) {
-            isLinux = true;
-        } else if (userAgent.contains("macintosh")
-                || userAgent.contains("mac osx")
-                || userAgent.contains("mac os x")) {
-            isMacOSX = true;
-        }
-    }
-
-    private void parseVersionString(String versionString) {
-        int idx = versionString.indexOf('.');
-        if (idx < 0) {
-            idx = versionString.length();
-        }
-        browserMajorVersion = Integer.parseInt(safeSubstring(versionString, 0,
-                idx));
-
-        int idx2 = versionString.indexOf('.', idx + 1);
-        if (idx2 < 0) {
-            idx2 = versionString.length();
-        }
-        try {
-            browserMinorVersion = Integer.parseInt(safeSubstring(versionString,
-                    idx + 1, idx2).replaceAll("[^0-9].*", ""));
-        } catch (NumberFormatException e) {
-            // leave the minor version unmodified (-1 = unknown)
-        }
-    }
-
-    private String safeSubstring(String string, int beginIndex, int endIndex) {
-        if (beginIndex < 0) {
-            beginIndex = 0;
-        }
-        if (endIndex < 0 || endIndex > string.length()) {
-            endIndex = string.length();
-        }
-        return string.substring(beginIndex, endIndex);
-    }
-
-    /**
-     * Tests if the browser is Firefox.
-     * 
-     * @return true if it is Firefox, false otherwise
-     */
-    public boolean isFirefox() {
-        return isFirefox;
-    }
-
-    /**
-     * Tests if the browser is using the Gecko engine
-     * 
-     * @return true if it is Gecko, false otherwise
-     */
-    public boolean isGecko() {
-        return isGecko;
-    }
-
-    /**
-     * Tests if the browser is using the WebKit engine
-     * 
-     * @return true if it is WebKit, false otherwise
-     */
-    public boolean isWebKit() {
-        return isWebKit;
-    }
-
-    /**
-     * Tests if the browser is using the Presto engine
-     * 
-     * @return true if it is Presto, false otherwise
-     */
-    public boolean isPresto() {
-        return isPresto;
-    }
-
-    /**
-     * Tests if the browser is Safari.
-     * 
-     * @return true if it is Safari, false otherwise
-     */
-    public boolean isSafari() {
-        return isSafari;
-    }
-
-    /**
-     * Tests if the browser is Chrome.
-     * 
-     * @return true if it is Chrome, false otherwise
-     */
-    public boolean isChrome() {
-        return isChrome;
-    }
-
-    /**
-     * Tests if the browser is Opera.
-     * 
-     * @return true if it is Opera, false otherwise
-     */
-    public boolean isOpera() {
-        return isOpera;
-    }
-
-    /**
-     * Tests if the browser is Internet Explorer.
-     * 
-     * @return true if it is Internet Explorer, false otherwise
-     */
-    public boolean isIE() {
-        return isIE;
-    }
-
-    /**
-     * Returns the version of the browser engine. For WebKit this is an integer
-     * e.g., 532.0. For gecko it is a float e.g., 1.8 or 1.9.
-     * 
-     * @return The version of the browser engine
-     */
-    public float getBrowserEngineVersion() {
-        return browserEngineVersion;
-    }
-
-    /**
-     * Returns the browser major version e.g., 3 for Firefox 3.5, 4 for Chrome
-     * 4, 8 for Internet Explorer 8.
-     * <p>
-     * Note that Internet Explorer 8 and newer will return the document mode so
-     * IE8 rendering as IE7 will return 7.
-     * </p>
-     * 
-     * @return The major version of the browser.
-     */
-    public final int getBrowserMajorVersion() {
-        return browserMajorVersion;
-    }
-
-    /**
-     * Returns the browser minor version e.g., 5 for Firefox 3.5.
-     * 
-     * @see #getBrowserMajorVersion()
-     * 
-     * @return The minor version of the browser, or -1 if not known/parsed.
-     */
-    public final int getBrowserMinorVersion() {
-        return browserMinorVersion;
-    }
-
-    /**
-     * Sets the version for IE based on the documentMode. This is used to return
-     * the correct the correct IE version when the version from the user agent
-     * string and the value of the documentMode property do not match.
-     * 
-     * @param documentMode
-     *            The current document mode
-     */
-    public void setIEMode(int documentMode) {
-        browserMajorVersion = documentMode;
-        browserMinorVersion = 0;
-    }
-
-    /**
-     * Tests if the browser is run on Windows.
-     * 
-     * @return true if run on Windows, false otherwise
-     */
-    public boolean isWindows() {
-        return isWindows;
-    }
-
-    /**
-     * Tests if the browser is run on Mac OSX.
-     * 
-     * @return true if run on Mac OSX, false otherwise
-     */
-    public boolean isMacOSX() {
-        return isMacOSX;
-    }
-
-    /**
-     * Tests if the browser is run on Linux.
-     * 
-     * @return true if run on Linux, false otherwise
-     */
-    public boolean isLinux() {
-        return isLinux;
-    }
-
-}
->>>>>>> 116cd1f2
+}