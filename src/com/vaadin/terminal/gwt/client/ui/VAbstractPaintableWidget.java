--- conflicted
+++ resolved
@@ -1,118 +1,103 @@
-/*
-@VaadinApache2LicenseForJavaFiles@
- */
-package com.vaadin.terminal.gwt.client.ui;
-
-import com.google.gwt.user.client.ui.Widget;
-import com.vaadin.terminal.gwt.client.ApplicationConnection;
-<<<<<<< HEAD
-=======
-import com.vaadin.terminal.gwt.client.VPaintableMap;
->>>>>>> 1d01f920
-import com.vaadin.terminal.gwt.client.VPaintableWidget;
-import com.vaadin.terminal.gwt.client.VPaintableWidgetContainer;
-
-public abstract class VAbstractPaintableWidget implements VPaintableWidget {
-
-    private Widget widget;
-    private ApplicationConnection connection;
-<<<<<<< HEAD
-
-    /* State variables */
-    // private boolean enabled = true;
-=======
-    private String id;
-
-    /* State variables */
-    private boolean enabled = true;
->>>>>>> 1d01f920
-
-    /**
-     * Default constructor
-     */
-    public VAbstractPaintableWidget() {
-    }
-
-    /**
-     * Called after the application connection reference has been set up
-     */
-    public void init() {
-    }
-
-    /**
-     * Creates and returns the widget for this VPaintableWidget. This method
-     * should only be called once when initializing the paintable.
-     * 
-     * @return
-     */
-    protected abstract Widget createWidget();
-
-    /**
-     * Returns the widget associated with this paintable. The widget returned by
-     * this method must not changed during the life time of the paintable.
-     * 
-     * @return The widget associated with this paintable
-     */
-    public Widget getWidgetForPaintable() {
-        if (widget == null) {
-            widget = createWidget();
-        }
-
-        return widget;
-    }
-
-    /*
-     * (non-Javadoc)
-     * 
-     * @see com.vaadin.terminal.gwt.client.VPaintable#getConnection()
-     */
-    public final ApplicationConnection getConnection() {
-        return connection;
-    }
-
-    /*
-     * (non-Javadoc)
-     * 
-     * @see
-     * com.vaadin.terminal.gwt.client.VPaintable#setConnection(com.vaadin.terminal
-     * .gwt.client.ApplicationConnection)
-     */
-    public final void setConnection(ApplicationConnection connection) {
-        this.connection = connection;
-    }
-
-<<<<<<< HEAD
-    // public boolean isEnabled() {
-    // return enabled;
-    // }
-=======
-    public boolean isEnabled() {
-        return enabled;
-    }
-
-    public String getId() {
-        return id;
-    }
-
-    public void setId(String id) {
-        this.id = id;
-    }
-
-    public VPaintableWidgetContainer getParentPaintable() {
-        // FIXME: Return VPaintableWidgetContainer
-        // FIXME: Store hierarchy instead of doing lookup every time
-
-        VPaintableMap paintableMap = VPaintableMap.get(getConnection());
-
-        Widget w = getWidgetForPaintable();
-        while (w != null) {
-            w = w.getParent();
-            if (paintableMap.isPaintable(w)) {
-                return (VPaintableWidgetContainer) paintableMap.getPaintable(w);
-            }
-        }
-
-        return null;
-    }
->>>>>>> 1d01f920
-}
+/*
+@VaadinApache2LicenseForJavaFiles@
+ */
+package com.vaadin.terminal.gwt.client.ui;
+
+import com.google.gwt.user.client.ui.Widget;
+import com.vaadin.terminal.gwt.client.ApplicationConnection;
+import com.vaadin.terminal.gwt.client.VPaintableMap;
+import com.vaadin.terminal.gwt.client.VPaintableWidget;
+import com.vaadin.terminal.gwt.client.VPaintableWidgetContainer;
+
+public abstract class VAbstractPaintableWidget implements VPaintableWidget {
+
+    private Widget widget;
+    private ApplicationConnection connection;
+    private String id;
+
+    /* State variables */
+    private boolean enabled = true;
+
+    /**
+     * Default constructor
+     */
+    public VAbstractPaintableWidget() {
+    }
+
+    /**
+     * Called after the application connection reference has been set up
+     */
+    public void init() {
+    }
+
+    /**
+     * Creates and returns the widget for this VPaintableWidget. This method
+     * should only be called once when initializing the paintable.
+     * 
+     * @return
+     */
+    protected abstract Widget createWidget();
+
+    /**
+     * Returns the widget associated with this paintable. The widget returned by
+     * this method must not changed during the life time of the paintable.
+     * 
+     * @return The widget associated with this paintable
+     */
+    public Widget getWidgetForPaintable() {
+        if (widget == null) {
+            widget = createWidget();
+        }
+
+        return widget;
+    }
+
+    /*
+     * (non-Javadoc)
+     * 
+     * @see com.vaadin.terminal.gwt.client.VPaintable#getConnection()
+     */
+    public final ApplicationConnection getConnection() {
+        return connection;
+    }
+
+    /*
+     * (non-Javadoc)
+     * 
+     * @see
+     * com.vaadin.terminal.gwt.client.VPaintable#setConnection(com.vaadin.terminal
+     * .gwt.client.ApplicationConnection)
+     */
+    public final void setConnection(ApplicationConnection connection) {
+        this.connection = connection;
+    }
+
+    public boolean isEnabled() {
+        return enabled;
+    }
+
+    public String getId() {
+        return id;
+    }
+
+    public void setId(String id) {
+        this.id = id;
+    }
+
+    public VPaintableWidgetContainer getParentPaintable() {
+        // FIXME: Return VPaintableWidgetContainer
+        // FIXME: Store hierarchy instead of doing lookup every time
+
+        VPaintableMap paintableMap = VPaintableMap.get(getConnection());
+
+        Widget w = getWidgetForPaintable();
+        while (w != null) {
+            w = w.getParent();
+            if (paintableMap.isPaintable(w)) {
+                return (VPaintableWidgetContainer) paintableMap.getPaintable(w);
+            }
+        }
+
+        return null;
+    }
+}