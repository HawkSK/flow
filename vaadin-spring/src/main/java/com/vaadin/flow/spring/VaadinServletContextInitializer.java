/*
 * Copyright 2000-2017 Vaadin Ltd.
 *
 * Licensed under the Apache License, Version 2.0 (the "License"); you may not
 * use this file except in compliance with the License. You may obtain a copy of
 * the License at
 *
 * http://www.apache.org/licenses/LICENSE-2.0
 *
 * Unless required by applicable law or agreed to in writing, software
 * distributed under the License is distributed on an "AS IS" BASIS, WITHOUT
 * WARRANTIES OR CONDITIONS OF ANY KIND, either express or implied. See the
 * License for the specific language governing permissions and limitations under
 * the License.
 */
package com.vaadin.flow.spring;

import javax.servlet.ServletConfig;
import javax.servlet.ServletContainerInitializer;
import javax.servlet.ServletContext;
import javax.servlet.ServletContextEvent;
import javax.servlet.ServletContextListener;
import javax.servlet.ServletException;
import javax.servlet.annotation.HandlesTypes;
import java.io.IOException;
import java.io.Serializable;
import java.lang.annotation.Annotation;
import java.util.ArrayList;
import java.util.Arrays;
import java.util.Collection;
import java.util.Collections;
import java.util.Enumeration;
import java.util.HashMap;
import java.util.HashSet;
import java.util.List;
import java.util.Map;
import java.util.Objects;
import java.util.Optional;
import java.util.Set;
import java.util.concurrent.locks.ReentrantLock;
import java.util.stream.Collectors;
import java.util.stream.Stream;

import com.googlecode.gentyref.GenericTypeReflector;
import org.slf4j.Logger;
import org.slf4j.LoggerFactory;
import org.springframework.beans.factory.config.BeanDefinition;
import org.springframework.beans.factory.support.AbstractBeanDefinition;
import org.springframework.boot.autoconfigure.AutoConfigurationPackages;
import org.springframework.boot.web.servlet.ServletContextInitializer;
import org.springframework.boot.web.servlet.ServletRegistrationBean;
import org.springframework.context.ApplicationContext;
import org.springframework.context.annotation.ClassPathScanningCandidateComponentProvider;
import org.springframework.core.env.Environment;
import org.springframework.core.io.Resource;
import org.springframework.core.io.ResourceLoader;
import org.springframework.core.io.support.PathMatchingResourcePatternResolver;
import org.springframework.core.type.filter.AnnotationTypeFilter;
import org.springframework.core.type.filter.AssignableTypeFilter;

import com.vaadin.flow.component.Component;
import com.vaadin.flow.component.WebComponentExporter;
import com.vaadin.flow.function.DeploymentConfiguration;
import com.vaadin.flow.router.HasErrorParameter;
import com.vaadin.flow.router.Route;
import com.vaadin.flow.router.RouteAlias;
import com.vaadin.flow.router.RouteConfiguration;
import com.vaadin.flow.server.AmbiguousRouteConfigurationException;
import com.vaadin.flow.server.DeploymentConfigurationFactory;
import com.vaadin.flow.server.DevModeHandler;
import com.vaadin.flow.server.InvalidRouteConfigurationException;
import com.vaadin.flow.server.RouteRegistry;
import com.vaadin.flow.server.VaadinConfigurationException;
import com.vaadin.flow.server.VaadinServletConfig;
import com.vaadin.flow.server.VaadinServletContext;
import com.vaadin.flow.server.startup.AbstractRouteRegistryInitializer;
import com.vaadin.flow.server.startup.AnnotationValidator;
import com.vaadin.flow.server.startup.ApplicationRouteRegistry;
import com.vaadin.flow.server.startup.DevModeInitializer;
import com.vaadin.flow.server.startup.ServletVerifier;
import com.vaadin.flow.server.startup.VaadinAppShellInitializer;
import com.vaadin.flow.server.startup.WebComponentConfigurationRegistryInitializer;
import com.vaadin.flow.server.startup.WebComponentExporterAwareValidator;
import com.vaadin.flow.server.webcomponent.WebComponentConfigurationRegistry;
import com.vaadin.flow.spring.VaadinScanPackagesRegistrar.VaadinScanPackages;
import com.vaadin.flow.theme.Theme;

/**
 * Servlet context initializer for Spring Boot Application.
 * <p>
 * If Java application is used to run Spring Boot then it doesn't run registered
 * {@link ServletContainerInitializer}s (e.g. to scan for {@link Route}
 * annotations in the classpath). This class enables this scanning via Spring so
 * that the functionality which relies on {@link ServletContainerInitializer}
 * works in the same way as in deployable WAR file.
 *
 * @see ServletContainerInitializer
 * @see RouteRegistry
 */
public class VaadinServletContextInitializer
        implements ServletContextInitializer {

    private ApplicationContext appContext;
    private ResourceLoader customLoader;

    /**
     * packages that are white-listed (should be scanned) by default and can't
     * be overriden by <code>addedWhiteListed</code>.
     */
    private static final List<String> DEFAULT_WHITE_LISTED = Stream
            .of(Component.class.getPackage().getName(),
                    Theme.class.getPackage().getName(), "com.vaadin.shrinkwrap")
            .collect(Collectors.toList());

    /**
     * Packages whitelisted by the user
     */
    private List<String> customWhitelist;

    /**
     * A wrapper interface for {@link ServletContextListener} that allows not
     * running more listeners when one fails. This allows that user does not
     * wait until the last listener has been run.
     */
    private interface FailFastServletContextListener
            extends ServletContextListener, Serializable {

        static String ATTR = "failed-"
                + FailFastServletContextListener.class.getName();

        @Override
        default void contextInitialized(ServletContextEvent event) {
            if (event.getServletContext().getAttribute(ATTR) == null) {
                try {
                    failFastContextInitialized(event);
                } catch (Exception e) {
                    event.getServletContext().setAttribute(ATTR, true);
                    throw new RuntimeException("Unable to initialize "
                            + this.getClass().getName(), e);
                }
            }
        }

        void failFastContextInitialized(ServletContextEvent event) throws ServletException;
    }

    private class RouteServletContextListener extends
            AbstractRouteRegistryInitializer implements FailFastServletContextListener {

        @SuppressWarnings("unchecked")
        @Override
        public void failFastContextInitialized(ServletContextEvent event) {
            ApplicationRouteRegistry registry = ApplicationRouteRegistry
                    .getInstance(new VaadinServletContext(
                            event.getServletContext()));

            getLogger().debug(
                    "Servlet Context initialized. Running route discovering....");

            if (registry.getRegisteredRoutes().isEmpty()) {
                getLogger().debug("There are no discovered routes yet. "
                        + "Start to collect all routes from the classpath...");
                try {
                    List<Class<?>> routeClasses = findByAnnotation(
                            getRoutePackages(), Route.class, RouteAlias.class)
                                    .collect(Collectors.toList());

                    getLogger().debug(
                            "Found {} route classes. Here is the list: {}",
                            routeClasses.size(), routeClasses);

                    Set<Class<? extends Component>> navigationTargets = validateRouteClasses(
                            routeClasses.stream());

                    getLogger().debug(
                            "There are {} navigation targets after filtering route classes: {}",
                            navigationTargets.size(), navigationTargets);

                    RouteConfiguration routeConfiguration = RouteConfiguration
                            .forRegistry(registry);
                    routeConfiguration
                            .update(() -> setAnnotatedRoutes(routeConfiguration,
                                    navigationTargets));
                    registry.setPwaConfigurationClass(
                            validatePwaClass(routeClasses.stream()));
                } catch (InvalidRouteConfigurationException e) {
                    throw new IllegalStateException(e);
                }
            } else {
                getLogger().debug(
                        "Skipped discovery as there was {} routes already in registry",
                        registry.getRegisteredRoutes().size());
            }
        }

        private void setAnnotatedRoutes(RouteConfiguration routeConfiguration,
                Set<Class<? extends Component>> routes) {
            routeConfiguration.getHandledRegistry().clean();
            for (Class<? extends Component> navigationTarget : routes) {
                try {
                    routeConfiguration.setAnnotatedRoute(navigationTarget);
                } catch (AmbiguousRouteConfigurationException exception) {
                    if (!handleAmbiguousRoute(routeConfiguration,
                            exception.getConfiguredNavigationTarget(),
                            navigationTarget)) {
                        throw exception;
                    }
                }
            }
        }

        private boolean handleAmbiguousRoute(
                RouteConfiguration routeConfiguration,
                Class<? extends Component> configuredNavigationTarget,
                Class<? extends Component> navigationTarget) {
            if (GenericTypeReflector.isSuperType(navigationTarget,
                    configuredNavigationTarget)) {
                return true;
            } else if (GenericTypeReflector.isSuperType(
                    configuredNavigationTarget, navigationTarget)) {
                routeConfiguration.removeRoute(configuredNavigationTarget);
                routeConfiguration.setAnnotatedRoute(navigationTarget);
                return true;
            }
            return false;
        }

    }

    private class ErrorParameterServletContextListener
            implements FailFastServletContextListener {

        @Override
        @SuppressWarnings("unchecked")
        public void failFastContextInitialized(ServletContextEvent event) {
            ApplicationRouteRegistry registry = ApplicationRouteRegistry
                    .getInstance(new VaadinServletContext(event.getServletContext()));

            Stream<Class<? extends Component>> hasErrorComponents = findBySuperType(
                    getErrorParameterPackages(), HasErrorParameter.class)
                            .filter(Component.class::isAssignableFrom)
                            .map(clazz -> (Class<? extends Component>) clazz);
            registry.setErrorNavigationTargets(
                    hasErrorComponents.collect(Collectors.toSet()));
        }
    }

    private class AnnotationValidatorServletContextListener
            implements FailFastServletContextListener {

        @Override
        public void failFastContextInitialized(ServletContextEvent event) {
            AnnotationValidator annotationValidator = new AnnotationValidator();
            validateAnnotations(annotationValidator, event.getServletContext(),
                    annotationValidator.getAnnotations());

            WebComponentExporterAwareValidator extraValidator = new WebComponentExporterAwareValidator();
            validateAnnotations(extraValidator, event.getServletContext(),
                    extraValidator.getAnnotations());
        }

        @SuppressWarnings("unchecked")
        private void validateAnnotations(
                ServletContainerInitializer initializer, ServletContext context,
                List<Class<?>> annotations) {

            Stream<Class<?>> annotatedClasses = findByAnnotation(
                    getVerifiableAnnotationPackages(),
                    annotations.toArray(new Class[annotations.size()]));
            Set<Class<?>> set = annotatedClasses.collect(Collectors.toSet());
            try {
                initializer.onStartup(set, context);
            } catch (ServletException exception) {
                throw new RuntimeException(
                        "Unexpected servlet exception from "
                                + initializer.getClass() + " validator",
                        exception);
            }
        }
    }

    private class DevModeServletContextListener
            implements FailFastServletContextListener {

        @Override
        public void failFastContextInitialized(ServletContextEvent event) throws ServletException {
            DeploymentConfiguration config = SpringStubServletConfig
                    .createDeploymentConfiguration(this.getClass(), event, appContext);

            if (config == null || config.isCompatibilityMode()
                    || config.isProductionMode() || !config.enableDevServer()) {
                return;
            }

            Set<String> basePackages;
            if (isWhitelistSet()) {
                basePackages = new HashSet<>(getWhiteListPackages());
            } else {
                basePackages = Collections.singleton("");
            }

            long start = System.nanoTime();

            List<Class<? extends Annotation>> annotations = new ArrayList<>();
            List<Class<?>> superTypes = new ArrayList<>();
            collectDevModeTypes(annotations, superTypes);

            Set<Class<?>> classes = findByAnnotationOrSuperType(basePackages,
                    customLoader, annotations, superTypes)
                            .collect(Collectors.toSet());

            long ms = (System.nanoTime() - start) / 1000000;
            getLogger().info(
                    "Search for subclasses and classes with annotations took {} ms",
                    ms);

<<<<<<< HEAD
            classes.addAll(getOtherRequiredTypes());

            try {
                DevModeInitializer.initDevModeHandler(classes,
                        event.getServletContext(), config);
            } catch (ServletException e) {
                throw new RuntimeException(
                        "Unable to initialize Vaadin DevModeHandler", e);
            }
=======
            DevModeInitializer.initDevModeHandler(classes,
                    event.getServletContext(), config);
>>>>>>> 8eb02d9b
        }

        private Collection<Class<?>> getOtherRequiredTypes() {
            List<Class<?>> types = new ArrayList<>();

            // DragSource and DropTarget, two interfaces in flow-dnd module that
            // are essential for supporting drag and drop, are not scanned
            // because Spring doesn't scan interfaces. So, we have to add them
            // manually.
            getClassByName("com.vaadin.flow.component.dnd.DragSource")
                    .ifPresent(types::add);
            getClassByName("com.vaadin.flow.component.dnd.DropTarget")
                    .ifPresent(types::add);

            return types;
        }

        private Optional<Class> getClassByName(String name) {
            try {
                return Optional.of(Class
                        .forName(name));
            } catch (ClassNotFoundException e) {
                return Optional.empty();
            }
        }

        @Override
        public void contextDestroyed(ServletContextEvent sce) {
            DevModeHandler handler = DevModeHandler.getDevModeHandler();
            if (handler != null && !handler.reuseDevServer()) {
                handler.stop();
            }
        }

        private Collection<String> getWhiteListPackages() {
            HashSet<String> npmPackages = new HashSet<>(getDefaultPackages());
            npmPackages.addAll(DEFAULT_WHITE_LISTED);
            if (customWhitelist != null) {
                npmPackages.addAll(customWhitelist);
            }
            return npmPackages;
        }

        @SuppressWarnings("unchecked")
        private void collectDevModeTypes(
                List<Class<? extends Annotation>> annotations,
                List<Class<?>> superTypes) {
            HandlesTypes handleTypes = DevModeInitializer.class
                    .getAnnotation(HandlesTypes.class);
            assert handleTypes != null;
            for (Class<?> clazz : handleTypes.value()) {
                if (clazz.isAnnotation()) {
                    annotations.add((Class<? extends Annotation>) clazz);
                } else {
                    superTypes.add(clazz);
                }
            }
        }

        private boolean isWhitelistSet() {
            return customWhitelist != null && !customWhitelist.isEmpty();
        }
    }

    private class WebComponentServletContextListener
            implements FailFastServletContextListener {

        @Override
        public void failFastContextInitialized(ServletContextEvent event) throws ServletException {

            WebComponentConfigurationRegistry registry = WebComponentConfigurationRegistry
                    .getInstance(new VaadinServletContext(
                            event.getServletContext()));

            if (registry.getConfigurations() == null
                    || registry.getConfigurations().isEmpty()) {
                WebComponentConfigurationRegistryInitializer initializer = new WebComponentConfigurationRegistryInitializer();

                Set<Class<?>> webComponentExporters = findBySuperType(
                        getWebComponentPackages(), WebComponentExporter.class)
                                .collect(Collectors.toSet());

                initializer.onStartup(webComponentExporters,
                        event.getServletContext());
            }
        }
    }

    private class VaadinAppShellContextListener
            implements FailFastServletContextListener {

        @Override
        public void failFastContextInitialized(ServletContextEvent event) {
            long start = System.nanoTime();

            DeploymentConfiguration config = SpringStubServletConfig
                    .createDeploymentConfiguration(this, event, appContext);

            if (config == null || !config.isClientSideMode()) {
                return;
            }

            Set<Class<?>> classes = findByAnnotationOrSuperType(
                    getVerifiableAnnotationPackages(), customLoader,
                    VaadinAppShellInitializer.getValidAnnotations(),
                    VaadinAppShellInitializer.getValidSupers())
                            .collect(Collectors.toSet());

            long ms = (System.nanoTime() - start) / 1000000;
            getLogger().info("Search for VaadinAppShell took {} ms", ms);

            VaadinAppShellInitializer.init(classes, event.getServletContext(), config);
        }

    }

    /**
     * Creates a new {@link ServletContextInitializer} instance with application
     * {@code context} provided.
     *
     * @param context
     *            the application context
     */
    public VaadinServletContextInitializer(ApplicationContext context) {
        appContext = context;
        String blacklistProperty = appContext.getEnvironment()
                .getProperty("vaadin.blacklisted-packages");
        List<String> blacklist;
        if (blacklistProperty == null) {
            blacklist = Collections.emptyList();
        } else {
            blacklist = Arrays.stream(blacklistProperty.split(","))
                    .map(String::trim).collect(Collectors.toList());
        }

        String whitelistProperty = appContext.getEnvironment()
                .getProperty("vaadin.whitelisted-packages");
        if (whitelistProperty == null) {
            customWhitelist = Collections.emptyList();
            customLoader = new CustomResourceLoader(appContext, blacklist);

        } else {
            customWhitelist = Arrays.stream(whitelistProperty.split(","))
                    .map(whitelistedPackage -> whitelistedPackage
                            .replace('/', '.').trim())
                    .collect(Collectors.toList());
            customLoader = appContext;
        }

        if (!customWhitelist.isEmpty() && !blacklist.isEmpty()) {
            getLogger().warn(
                    "vaadin.blacklisted-packages is ignored because both vaadin.whitelisted-packages and vaadin.blacklisted-packages have been set.");
        }
    }

    @Override
    public void onStartup(ServletContext servletContext)
            throws ServletException {

        // Verify servlet version also for SpringBoot.
        ServletVerifier.verifyServletVersion();

        servletContext.addListener(new VaadinAppShellContextListener());

        ApplicationRouteRegistry registry = ApplicationRouteRegistry
                .getInstance(new VaadinServletContext(servletContext));

        // If the registry is already initialized then RouteRegistryInitializer
        // has done its job already, skip the custom routes search
        if (registry.getRegisteredRoutes().isEmpty()) {
            /*
             * Don't rely on RouteRegistry.isInitialized() negative return value
             * here because it's not known whether RouteRegistryInitializer has
             * been executed already or not (the order is undefined). Postpone
             * this to the end of context initialization cycle. At this point
             * RouteRegistry is either initialized or it's not initialized
             * because an RouteRegistryInitializer has not been executed (end
             * never will).
             */
            servletContext.addListener(new RouteServletContextListener());
        }

        servletContext.addListener(new ErrorParameterServletContextListener());

        servletContext
                .addListener(new AnnotationValidatorServletContextListener());


        servletContext.addListener(new DevModeServletContextListener());

        // Skip custom web component builders search if registry already
        // initialized
        if (!WebComponentConfigurationRegistry
                .getInstance(new VaadinServletContext(servletContext))
                .hasConfigurations()) {
            servletContext
                    .addListener(new WebComponentServletContextListener());
        }
    }

    private Stream<Class<?>> findByAnnotation(Collection<String> packages,
            Class<? extends Annotation>... annotations) {
        return findByAnnotation(packages, appContext, annotations);
    }

    private Stream<Class<?>> findByAnnotation(Collection<String> packages,
            ResourceLoader loader, Class<? extends Annotation>... annotations) {
        return findByAnnotationOrSuperType(packages, loader,
                Arrays.asList(annotations), Collections.emptySet());
    }

    private Stream<Class<?>> findBySuperType(Collection<String> packages,
            Class<?> type) {
        return findBySuperType(packages, appContext, type);
    }

    private Stream<Class<?>> findBySuperType(Collection<String> packages,
            ResourceLoader loader, Class<?> type) {
        return findByAnnotationOrSuperType(packages, loader,
                Collections.emptySet(), Collections.singleton(type));
    }

    private Stream<Class<?>> findByAnnotationOrSuperType(
            Collection<String> packages, ResourceLoader loader,
            Collection<Class<? extends Annotation>> annotations,
            Collection<Class<?>> types) {
        ClassPathScanningCandidateComponentProvider scanner = new ClassPathScanningCandidateComponentProvider(
                false);
        scanner.setResourceLoader(loader);
        annotations.forEach(annotation -> scanner
                .addIncludeFilter(new AnnotationTypeFilter(annotation)));
        types.forEach(type -> scanner
                .addIncludeFilter(new AssignableTypeFilter(type)));

        return packages.stream().map(scanner::findCandidateComponents)
                .flatMap(Collection::stream).map(this::getBeanClass);
    }

    private Class<?> getBeanClass(BeanDefinition beanDefinition) {
        AbstractBeanDefinition definition = (AbstractBeanDefinition) beanDefinition;
        Class<?> beanClass;
        if (definition.hasBeanClass()) {
            beanClass = definition.getBeanClass();
        } else {
            try {
                beanClass = definition
                        .resolveBeanClass(appContext.getClassLoader());
            } catch (ClassNotFoundException e) {
                throw new IllegalStateException(e);
            }
        }
        return beanClass;
    }

    private Collection<String> getRoutePackages() {
        return getDefaultPackages();
    }

    private Collection<String> getVerifiableAnnotationPackages() {
        return getDefaultPackages();
    }

    private Collection<String> getWebComponentPackages() {
        return getDefaultPackages();
    }

    private Collection<String> getErrorParameterPackages() {
        return Stream
                .concat(Stream
                        .of(HasErrorParameter.class.getPackage().getName()),
                        getDefaultPackages().stream())
                .collect(Collectors.toSet());
    }

    private List<String> getDefaultPackages() {
        List<String> packagesList = Collections.emptyList();
        if (appContext
                .getBeanNamesForType(VaadinScanPackages.class).length > 0) {
            VaadinScanPackages packages = appContext
                    .getBean(VaadinScanPackages.class);
            packagesList = packages.getScanPackages();

        }
        if (!packagesList.isEmpty()) {
            getLogger().trace(
                    "Using explicitly configured packages for scan Vaadin types at startup {}",
                    packagesList);
        } else if (AutoConfigurationPackages.has(appContext)) {
            packagesList = AutoConfigurationPackages.get(appContext);
        }
        return packagesList;
    }

    /**
     * For NPM we scan all packages. For performance reasons and due to problems
     * with atmosphere we skip known packaged from our resources collection.
     */
    private static class CustomResourceLoader
            extends PathMatchingResourcePatternResolver {
        /**
         * Blacklisted packages that shouldn't be scanned for when scanning all
         * packages.
         */
        private List<String> blackListed = Stream.of("antlr", "cglib",
                "ch/quos/logback", "commons-codec", "commons-fileupload",
                "commons-io", "commons-logging", "com/fasterxml", "com/google",
                "com/h2database", "com/helger",
                "com/vaadin/external/atmosphere", "com/vaadin/webjar", "javax/",
                "junit", "net/bytebuddy", "org/apache", "org/aspectj",
                "org/bouncycastle", "org/dom4j", "org/easymock", "org/hamcrest",
                "org/hibernate", "org/javassist", "org/jboss", "org/jsoup",
                "org/seleniumhq", "org/slf4j", "org/atmosphere",
                "org/springframework", "org/webjars/bowergithub", "org/yaml")
                .collect(Collectors.toList());

        private static List<String> defaultWhiteList = DEFAULT_WHITE_LISTED
                .stream().map(packageName -> packageName.replace('.', '/'))
                .collect(Collectors.toList());

        public CustomResourceLoader(ResourceLoader resourceLoader,
                List<String> addedBlacklist) {
            super(resourceLoader);

            Objects.requireNonNull(addedBlacklist,
                    "addedBlacklist shouldn't be null!");

            blackListed.addAll(addedBlacklist);
        }

        /**
         * Lock used to ensure there's only one update going on at once.
         * <p>
         * The lock is configured to always guarantee a fair ordering.
         */
        private final ReentrantLock lock = new ReentrantLock(true);

        private Map<String, Resource[]> cache = new HashMap<>();
        private Set<String> rootPaths = new HashSet<>();

        @Override
        public Resource[] getResources(String locationPattern)
                throws IOException {
            lock.lock();
            try {
                if (cache.containsKey(locationPattern)) {
                    return cache.get(locationPattern);
                }
                Resource[] resources = collectResources(locationPattern);
                cache.put(locationPattern, resources);
                return resources;
            } finally {
                lock.unlock();
            }
        }

        private Resource[] collectResources(String locationPattern)
                throws IOException {
            List<Resource> resourcesList = new ArrayList<>();
            for (Resource resource : super.getResources(locationPattern)) {
                String path = resource.getURL().getPath();
                if (path.endsWith(".jar!/")) {
                    resourcesList.add(resource);
                } else if (path.endsWith("/")) {
                    rootPaths.add(path);
                    resourcesList.add(resource);
                } else {
                    int index = path.lastIndexOf(".jar!/");
                    if (index >= 0) {
                        String relativePath = path.substring(index + 6);
                        if (shouldPathBeScanned(relativePath)) {
                            resourcesList.add(resource);
                        }
                    } else {
                        List<String> parents = rootPaths.stream()
                                .filter(path::startsWith)
                                .collect(Collectors.toList());
                        if (parents.isEmpty())
                            throw new IllegalStateException(String.format(
                                    "Parent resource of [%s] not found in the resources!",
                                    path));

                        if (parents.stream()
                                .anyMatch(parent -> shouldPathBeScanned(
                                        path.substring(parent.length())))) {
                            resourcesList.add(resource);
                        }
                    }
                }
            }
            return resourcesList.toArray(new Resource[0]);
        }

        private boolean shouldPathBeScanned(String path) {
            if (defaultWhiteList.stream().anyMatch(path::startsWith)) {
                return true;
            }

            return !blackListed.stream().anyMatch(path::startsWith);
        }
    }

    /**
     * ServletConfig implementation for getting initial properties for building
     * the DeploymentConfiguration.
     */
    protected static class SpringStubServletConfig implements ServletConfig {

        private final ServletContext context;
        private final ServletRegistrationBean<?> registration;
        private final ApplicationContext appContext;

        /**
         * Constructor.
         *
         * @param context
         *            the ServletContext
         * @param registration
         *            the ServletRegistration for this ServletConfig instance
         */
        private SpringStubServletConfig(ServletContext context,
                ServletRegistrationBean<?> registration,
                ApplicationContext appContext) {
            this.context = context;
            this.registration = registration;
            this.appContext = appContext;
        }

        @Override
        public String getServletName() {
            return registration.getServletName();
        }

        @Override
        public ServletContext getServletContext() {
            return context;
        }

        @Override
        public String getInitParameter(String name) {
            Environment env = appContext.getBean(Environment.class);
            String propertyValue = env.getProperty("vaadin." + name);
            if (propertyValue != null) {
                return propertyValue;
            }

            return ((Map<String, String>) registration.getInitParameters())
                    .get(name);
        }

        @Override
        public Enumeration<String> getInitParameterNames() {
            Environment env = appContext.getBean(Environment.class);
            // Collect any vaadin.XZY properties from application.properties
            List<String> initParameters = SpringServlet.PROPERTY_NAMES.stream()
                    .filter(name -> env.getProperty("vaadin." + name) != null)
                    .collect(Collectors.toList());
            initParameters.addAll(registration.getInitParameters().keySet());
            return Collections.enumeration(initParameters);
        }

        private static DeploymentConfiguration createDeploymentConfiguration(
                Object listener, ServletContextEvent event,
                ApplicationContext appContext) {

            ServletRegistrationBean<?> servletRegistrationBean = appContext
                    .getBean("servletRegistrationBean",
                            ServletRegistrationBean.class);

            if (servletRegistrationBean == null) {
                getLogger().warn(
                        "No servlet registration found. {} will not be started!",
                        listener.getClass().getSimpleName());
                return null;
            }

            return SpringStubServletConfig.createDeploymentConfiguration(
                    event.getServletContext(), servletRegistrationBean,
                    SpringServlet.class, appContext);
        }

        /**
         * Creates a DeploymentConfiguration.
         *
         * @param context
         *            the ServletContext
         * @param registration
         *            the ServletRegistrationBean to get servlet parameters from
         * @param servletClass
         *            the class to look for properties defined with annotations
         * @return a DeploymentConfiguration instance
         */
        public static DeploymentConfiguration createDeploymentConfiguration(
                ServletContext context, ServletRegistrationBean<?> registration,
                Class<?> servletClass, ApplicationContext appContext) {
            try {
                ServletConfig servletConfig = new SpringStubServletConfig(
                        context, registration, appContext);
                return DeploymentConfigurationFactory
                        .createPropertyDeploymentConfiguration(servletClass,
                                new VaadinServletConfig(servletConfig));
            } catch (VaadinConfigurationException e) {
                throw new IllegalStateException(String.format(
                        "Failed to get deployment configuration data for servlet with name '%s' and class '%s'",
                        registration.getServletName(), servletClass), e);
            }
        }
    }

    private static Logger getLogger() {
        return LoggerFactory.getLogger(VaadinServletContextInitializer.class);
    }
}<|MERGE_RESOLUTION|>--- conflicted
+++ resolved
@@ -314,20 +314,10 @@
                     "Search for subclasses and classes with annotations took {} ms",
                     ms);
 
-<<<<<<< HEAD
             classes.addAll(getOtherRequiredTypes());
 
-            try {
-                DevModeInitializer.initDevModeHandler(classes,
-                        event.getServletContext(), config);
-            } catch (ServletException e) {
-                throw new RuntimeException(
-                        "Unable to initialize Vaadin DevModeHandler", e);
-            }
-=======
             DevModeInitializer.initDevModeHandler(classes,
                     event.getServletContext(), config);
->>>>>>> 8eb02d9b
         }
 
         private Collection<Class<?>> getOtherRequiredTypes() {
@@ -515,7 +505,6 @@
         servletContext
                 .addListener(new AnnotationValidatorServletContextListener());
 
-
         servletContext.addListener(new DevModeServletContextListener());
 
         // Skip custom web component builders search if registry already
@@ -561,7 +550,6 @@
                 .addIncludeFilter(new AnnotationTypeFilter(annotation)));
         types.forEach(type -> scanner
                 .addIncludeFilter(new AssignableTypeFilter(type)));
-
         return packages.stream().map(scanner::findCandidateComponents)
                 .flatMap(Collection::stream).map(this::getBeanClass);
     }
