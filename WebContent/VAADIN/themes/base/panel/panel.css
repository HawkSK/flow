--- conflicted
+++ resolved
@@ -29,8 +29,6 @@
 	overflow: hidden;
 }
 .v-panel-content {
-<<<<<<< HEAD
-	overflow: auto;
 	-webkit-box-sizing: border-box;
 	-moz-box-sizing: border-box;
 	box-sizing: border-box;
@@ -40,8 +38,6 @@
 }
 .v-panel.v-has-height > .v-panel-content {
 	height: 100%;
-=======
->>>>>>> 239aad48
 }
 .v-panel-deco {
 }