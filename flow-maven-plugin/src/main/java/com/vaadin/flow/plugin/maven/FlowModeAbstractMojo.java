/*
 * Copyright 2000-2020 Vaadin Ltd.
 *
 * Licensed under the Apache License, Version 2.0 (the "License"); you may not
 * use this file except in compliance with the License. You may obtain a copy of
 * the License at
 *
 * http://www.apache.org/licenses/LICENSE-2.0
 *
 * Unless required by applicable law or agreed to in writing, software
 * distributed under the License is distributed on an "AS IS" BASIS, WITHOUT
 * WARRANTIES OR CONDITIONS OF ANY KIND, either express or implied. See the
 * License for the specific language governing permissions and limitations under
 * the License.
 */
package com.vaadin.flow.plugin.maven;

import java.io.File;

import org.apache.maven.plugin.AbstractMojo;
import org.apache.maven.plugins.annotations.Parameter;

import com.vaadin.flow.server.Constants;
import com.vaadin.flow.server.frontend.FrontendTools;
import com.vaadin.flow.server.frontend.installer.NodeInstaller;

import static com.vaadin.flow.server.Constants.VAADIN_SERVLET_RESOURCES;
import static com.vaadin.flow.server.Constants.VAADIN_WEBAPP_RESOURCES;
import static com.vaadin.flow.server.frontend.FrontendUtils.FRONTEND;

/**
 * The base class of Flow Mojos in order to compute correctly the modes.
 *
 * @since 2.0
 */
public abstract class FlowModeAbstractMojo extends AbstractMojo {
    /**
     * The folder where `package.json` file is located. Default is project root
     * dir.
     */
    @Parameter(defaultValue = "${project.basedir}")
    public File npmFolder;

    /**
     * The folder where flow will put generated files that will be used by
     * webpack.
     */
    @Parameter(defaultValue = "${project.build.directory}/" + FRONTEND)
    public File generatedFolder;

    /**
     * A directory with project's frontend source files.
     */
    @Parameter(defaultValue = "${project.basedir}/" + FRONTEND)
    public File frontendDirectory;

    /**
     * Whether or not we are running in productionMode.
     */
    @Parameter(defaultValue = "${vaadin.productionMode}")
    public boolean productionMode;

    /**
     * Whether or not insert the initial Uidl object in the bootstrap index.html
     */
    @Parameter(defaultValue = "${vaadin."
            + Constants.SERVLET_PARAMETER_INITIAL_UIDL + "}")
    public boolean eagerServerLoad;

    /**
     * The folder where webpack should output index.js and other generated
     * files.
     */
    @Parameter(defaultValue = "${project.build.outputDirectory}/"
            + VAADIN_WEBAPP_RESOURCES)
    protected File webpackOutputDirectory;

    /**
     * Application properties file in Spring project.
     */
    @Parameter(defaultValue = "${project.basedir}/src/main/resources/application.properties")
    protected File applicationProperties;

    /**
     * Default generated path of the OpenAPI json.
     */
    @Parameter(defaultValue = "${project.build.directory}/generated-resources/openapi.json")
    protected File openApiJsonFile;

    /**
     * Java source folders for scanning.
     */
    @Parameter(defaultValue = "${project.basedir}/src/main/java")
    protected File javaSourceFolder;

    /**
     * The folder where flow will put TS API files for client projects.
     */
    @Parameter(defaultValue = "${project.basedir}/" + FRONTEND + "/generated")
    protected File generatedTsFolder;

    /**
     * Defines the output directory for generated non-served resources, such as
     * the token file.
     */
    @Parameter(defaultValue = "${project.build.outputDirectory}/"
            + VAADIN_SERVLET_RESOURCES)
    protected File resourceOutputDirectory;

    /**
     * Instructs to use pnpm for installing npm frontend resources.
     */
    @Parameter(property = Constants.SERVLET_PARAMETER_ENABLE_PNPM, defaultValue = Constants.ENABLE_PNPM_DEFAULT_STRING)
    protected boolean pnpmEnable;

    /**
     * Whether vaadin home node executable usage is forced. If it's set to
     * {@code true} then vaadin home 'node' is checked and installed if it's
     * absent. Then it will be used instead of globally 'node' or locally
     * installed installed 'node'.
     */
    @Parameter(property = Constants.REQUIRE_HOME_NODE_EXECUTABLE, defaultValue = "false")
    protected boolean requireHomeNodeExec;

    /**
     * The node.js version to be used when node.js is installed automatically by
     * Vaadin, for example `"v12.18.3"`. Defaults to null which uses the
     * Vaadin-default node version - see {@link FrontendTools} for details.
     */
    @Parameter(property = "node.version", defaultValue = FrontendTools.DEFAULT_NODE_VERSION)
    protected String nodeVersion;

    /**
     * Download node.js from this URL. Handy in heavily firewalled corporate
     * environments where the node.js download can be provided from an intranet
     * mirror. Defaults to null which will cause the downloader to use
     * {@link NodeInstaller#DEFAULT_NODEJS_DOWNLOAD_ROOT}.
     * <p></p>
     * Example: <code>"https://nodejs.org/dist/"</code>.
     */
    @Parameter(property = "node.download.root", defaultValue = NodeInstaller.DEFAULT_NODEJS_DOWNLOAD_ROOT)
    protected String nodeDownloadRoot;

    /**
<<<<<<< HEAD
=======
     * Whether or not we are running in legacy V14 bootstrap mode. True if
     * defined or if it's set to true.
     */
    @Parameter(defaultValue = "${vaadin.useDeprecatedV14Bootstrapping}")
    private String useDeprecatedV14Bootstrapping;

    /**
>>>>>>> 2589a18d
     * Check if the plugin is running in legacy V14 bootstrap mode or not.
     * Default: false.
     *
     * @return true if the `useDeprecatedV14Bootstrapping` is empty or true.
     */
    public boolean useDeprecatedV14Bootstrapping() {
        if (useDeprecatedV14Bootstrapping == null) {
            return false;
        }
        if (useDeprecatedV14Bootstrapping.isEmpty()) {
            return true;
        }
        return Boolean.parseBoolean(useDeprecatedV14Bootstrapping);
    }
}<|MERGE_RESOLUTION|>--- conflicted
+++ resolved
@@ -142,8 +142,6 @@
     protected String nodeDownloadRoot;
 
     /**
-<<<<<<< HEAD
-=======
      * Whether or not we are running in legacy V14 bootstrap mode. True if
      * defined or if it's set to true.
      */
@@ -151,7 +149,6 @@
     private String useDeprecatedV14Bootstrapping;
 
     /**
->>>>>>> 2589a18d
      * Check if the plugin is running in legacy V14 bootstrap mode or not.
      * Default: false.
      *
