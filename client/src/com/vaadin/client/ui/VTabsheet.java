--- conflicted
+++ resolved
@@ -1288,7 +1288,6 @@
         } while (newTabIndex >= 0 && !canSelectTab(newTabIndex));
 
         if (newTabIndex >= 0) {
-<<<<<<< HEAD
             tb.navigateTab(focusedTabIndex, newTabIndex);
             focusedTabIndex = newTabIndex;
 
@@ -1298,18 +1297,6 @@
                 focusedTab = tb.getTab(focusedTabIndex);
                 focusedTab.focus();
             }
-
-            if (isScrolledTabs()) {
-                // Scroll until the new focused tab is visible
-                while (!tb.getTab(focusedTabIndex).isVisible()) {
-                    scrollerIndex = tb.scrollLeft(scrollerIndex);
-                }
-                updateTabScroller();
-            }
-=======
-            onTabSelected(newTabIndex);
-            activeTabIndex = newTabIndex;
->>>>>>> 60aa66a6
         }
     }
 
@@ -1321,7 +1308,6 @@
         } while (newTabIndex < getTabCount() && !canSelectTab(newTabIndex));
 
         if (newTabIndex < getTabCount()) {
-<<<<<<< HEAD
 
             tb.navigateTab(focusedTabIndex, newTabIndex);
             focusedTabIndex = newTabIndex;
@@ -1332,16 +1318,6 @@
                 focusedTab = tb.getTab(focusedTabIndex);
                 focusedTab.focus();
             }
-
-            if (isClippedTabs()) {
-                // Scroll until the new active tab is completely visible
-                int newScrollerIndex = scrollerIndex;
-                while (isClipped(tb.getTab(focusedTabIndex))
-                        && newScrollerIndex != -1) {
-                    newScrollerIndex = tb.scrollRight(newScrollerIndex);
-=======
-            onTabSelected(newTabIndex);
-            activeTabIndex = newTabIndex;
         }
     }
 
@@ -1355,7 +1331,6 @@
             } else if (!tab.isVisible()) {
                 while (!tab.isVisible()) {
                     scrollerIndex = tb.scrollLeft(scrollerIndex);
->>>>>>> 60aa66a6
                 }
                 updateTabScroller();
             }
