/*
 * Copyright 2000-2013 Vaadin Ltd.
 * 
 * Licensed under the Apache License, Version 2.0 (the "License"); you may not
 * use this file except in compliance with the License. You may obtain a copy of
 * the License at
 * 
 * http://www.apache.org/licenses/LICENSE-2.0
 * 
 * Unless required by applicable law or agreed to in writing, software
 * distributed under the License is distributed on an "AS IS" BASIS, WITHOUT
 * WARRANTIES OR CONDITIONS OF ANY KIND, either express or implied. See the
 * License for the specific language governing permissions and limitations under
 * the License.
 */

package com.vaadin.client.ui;

import java.util.Iterator;
import java.util.List;

import com.google.gwt.aria.client.Id;
import com.google.gwt.aria.client.LiveValue;
import com.google.gwt.aria.client.Roles;
import com.google.gwt.aria.client.SelectedValue;
import com.google.gwt.core.client.Scheduler;
import com.google.gwt.dom.client.DivElement;
import com.google.gwt.dom.client.Style;
import com.google.gwt.dom.client.Style.Visibility;
import com.google.gwt.dom.client.TableCellElement;
import com.google.gwt.dom.client.TableElement;
import com.google.gwt.event.dom.client.BlurEvent;
import com.google.gwt.event.dom.client.BlurHandler;
import com.google.gwt.event.dom.client.ClickEvent;
import com.google.gwt.event.dom.client.ClickHandler;
import com.google.gwt.event.dom.client.FocusEvent;
import com.google.gwt.event.dom.client.FocusHandler;
import com.google.gwt.event.dom.client.HasBlurHandlers;
import com.google.gwt.event.dom.client.HasFocusHandlers;
import com.google.gwt.event.dom.client.HasKeyDownHandlers;
import com.google.gwt.event.dom.client.KeyCodes;
import com.google.gwt.event.dom.client.KeyDownEvent;
import com.google.gwt.event.dom.client.KeyDownHandler;
import com.google.gwt.event.shared.HandlerRegistration;
import com.google.gwt.user.client.Command;
import com.google.gwt.user.client.DOM;
import com.google.gwt.user.client.Element;
import com.google.gwt.user.client.Event;
import com.google.gwt.user.client.ui.ComplexPanel;
import com.google.gwt.user.client.ui.SimplePanel;
import com.google.gwt.user.client.ui.Widget;
import com.google.gwt.user.client.ui.impl.FocusImpl;
import com.vaadin.client.ApplicationConnection;
import com.vaadin.client.BrowserInfo;
import com.vaadin.client.ComponentConnector;
import com.vaadin.client.ConnectorMap;
import com.vaadin.client.Focusable;
import com.vaadin.client.TooltipInfo;
import com.vaadin.client.UIDL;
import com.vaadin.client.Util;
import com.vaadin.client.VCaption;
import com.vaadin.client.ui.aria.AriaHelper;
import com.vaadin.shared.AbstractComponentState;
import com.vaadin.shared.EventId;
import com.vaadin.shared.ui.ComponentStateUtil;
import com.vaadin.shared.ui.tabsheet.TabsheetBaseConstants;
import com.vaadin.shared.ui.tabsheet.TabsheetConstants;

public class VTabsheet extends VTabsheetBase implements Focusable,
        FocusHandler, BlurHandler, KeyDownHandler {

    private static class VCloseEvent {
        private Tab tab;

        VCloseEvent(Tab tab) {
            this.tab = tab;
        }

        public Tab getTab() {
            return tab;
        }

    }

    private interface VCloseHandler {
        public void onClose(VCloseEvent event);
    }

    /**
     * Representation of a single "tab" shown in the TabBar
     * 
     */
    public static class Tab extends SimplePanel implements HasFocusHandlers,
            HasBlurHandlers, HasKeyDownHandlers {
        private static final String TD_CLASSNAME = CLASSNAME + "-tabitemcell";
        private static final String TD_FIRST_CLASSNAME = TD_CLASSNAME
                + "-first";
        private static final String TD_SELECTED_CLASSNAME = TD_CLASSNAME
                + "-selected";
        private static final String TD_SELECTED_FIRST_CLASSNAME = TD_SELECTED_CLASSNAME
                + "-first";
        private static final String TD_FOCUS_CLASSNAME = TD_CLASSNAME
                + "-focus";
        private static final String TD_FOCUS_FIRST_CLASSNAME = TD_FOCUS_CLASSNAME
                + "-first";
        private static final String TD_DISABLED_CLASSNAME = TD_CLASSNAME
                + "-disabled";

        private static final String DIV_CLASSNAME = CLASSNAME + "-tabitem";
        private static final String DIV_SELECTED_CLASSNAME = DIV_CLASSNAME
                + "-selected";
        private static final String DIV_FOCUS_CLASSNAME = DIV_CLASSNAME
                + "-focus";

        private TabCaption tabCaption;
        Element td = getElement();
        private VCloseHandler closeHandler;

        private boolean enabledOnServer = true;
        private Element div;
        private TabBar tabBar;
        private boolean hiddenOnServer = false;

        private String styleName;

        private String id;

        private Tab(TabBar tabBar) {
            super(DOM.createTD());
            this.tabBar = tabBar;
            setStyleName(td, TD_CLASSNAME);

            Roles.getTabRole().set(getElement());
            Roles.getTabRole().setAriaSelectedState(getElement(),
                    SelectedValue.FALSE);

            div = DOM.createDiv();
            setTabulatorIndex(-1);
            setStyleName(div, DIV_CLASSNAME);

            DOM.appendChild(td, div);

            tabCaption = new TabCaption(this, getTabsheet()
                    .getApplicationConnection());
            add(tabCaption);

            Roles.getTabRole().setAriaLabelledbyProperty(getElement(),
                    Id.of(tabCaption.getElement()));

            addFocusHandler(getTabsheet());
            addBlurHandler(getTabsheet());
            addKeyDownHandler(getTabsheet());
        }

        public boolean isHiddenOnServer() {
            return hiddenOnServer;
        }

        public void setHiddenOnServer(boolean hiddenOnServer) {
            this.hiddenOnServer = hiddenOnServer;
            Roles.getTabRole().setAriaHiddenState(getElement(), hiddenOnServer);
        }

        @Override
        protected Element getContainerElement() {
            // Attach caption element to div, not td
            return div;
        }

        public boolean isEnabledOnServer() {
            return enabledOnServer;
        }

        public void setEnabledOnServer(boolean enabled) {
            enabledOnServer = enabled;
            Roles.getTabRole().setAriaDisabledState(getElement(), !enabled);

            setStyleName(td, TD_DISABLED_CLASSNAME, !enabled);
            if (!enabled) {
                focusImpl.setTabIndex(td, -1);
            }
        }

        public void addClickHandler(ClickHandler handler) {
            tabCaption.addClickHandler(handler);
        }

        public void setCloseHandler(VCloseHandler closeHandler) {
            this.closeHandler = closeHandler;
        }

        /**
         * Toggles the style names for the Tab
         * 
         * @param selected
         *            true if the Tab is selected
         * @param first
         *            true if the Tab is the first visible Tab
         */
        public void setStyleNames(boolean selected, boolean first) {
            setStyleNames(selected, first, false);
        }

        public void setStyleNames(boolean selected, boolean first,
                boolean keyboardFocus) {
            setStyleName(td, TD_FIRST_CLASSNAME, first);
            setStyleName(td, TD_SELECTED_CLASSNAME, selected);
            setStyleName(td, TD_SELECTED_FIRST_CLASSNAME, selected && first);
            setStyleName(div, DIV_SELECTED_CLASSNAME, selected);
            setStyleName(td, TD_FOCUS_CLASSNAME, keyboardFocus);
            setStyleName(td, TD_FOCUS_FIRST_CLASSNAME, keyboardFocus && first);
            setStyleName(div, DIV_FOCUS_CLASSNAME, keyboardFocus);
        }

        public void setTabulatorIndex(int tabIndex) {
            getElement().setTabIndex(tabIndex);
        }

        public boolean isClosable() {
            return tabCaption.isClosable();
        }

        public void onClose() {
            closeHandler.onClose(new VCloseEvent(this));
        }

        public VTabsheet getTabsheet() {
            return tabBar.getTabsheet();
        }

        public void updateFromUIDL(UIDL tabUidl) {
            tabCaption.updateCaption(tabUidl);

            // Apply the styleName set for the tab
            String newStyleName = tabUidl
                    .getStringAttribute(TabsheetConstants.TAB_STYLE_NAME);
            // Find the nth td element
            if (newStyleName != null && !newStyleName.isEmpty()) {
                if (!newStyleName.equals(styleName)) {
                    // If we have a new style name
                    if (styleName != null && !styleName.isEmpty()) {
                        // Remove old style name if present
                        td.removeClassName(TD_CLASSNAME + "-" + styleName);
                    }
                    // Set new style name
                    td.addClassName(TD_CLASSNAME + "-" + newStyleName);
                    styleName = newStyleName;
                }
            } else if (styleName != null) {
                // Remove the set stylename if no stylename is present in the
                // uidl
                td.removeClassName(TD_CLASSNAME + "-" + styleName);
                styleName = null;
            }

            String newId = tabUidl.getStringAttribute("id");
            if (newId != null && !newId.isEmpty()) {
                td.setId(newId);
                id = newId;
            } else if (id != null) {
                td.removeAttribute("id");
                id = null;
            }
        }

        public void recalculateCaptionWidth() {
            tabCaption.setWidth(tabCaption.getRequiredWidth() + "px");
        }

        @Override
        public HandlerRegistration addFocusHandler(FocusHandler handler) {
            return addDomHandler(handler, FocusEvent.getType());
        }

        @Override
        public HandlerRegistration addBlurHandler(BlurHandler handler) {
            return addDomHandler(handler, BlurEvent.getType());
        }

        @Override
        public HandlerRegistration addKeyDownHandler(KeyDownHandler handler) {
            return addDomHandler(handler, KeyDownEvent.getType());
        }

        public void focus() {
            focusImpl.focus(td);
        }

        public void blur() {
            focusImpl.blur(td);
        }

<<<<<<< HEAD
        public boolean hasTooltip() {
            return tabCaption.getTooltipInfo() != null;
        }

        public TooltipInfo getTooltipInfo() {
            return tabCaption.getTooltipInfo();
        }

        public void setAssistiveDescription(String descriptionId) {
            Roles.getTablistRole().setAriaDescribedbyProperty(getElement(),
                    Id.of(descriptionId));
        }

        public void removeAssistiveDescription() {
            Roles.getTablistRole().removeAriaDescribedbyProperty(getElement());
=======
        public boolean isSelectable() {
            VTabsheet ts = getTabsheet();
            if (ts.client == null || ts.disabled || ts.waitingForResponse) {
                return false;
            }
            if (!isEnabledOnServer() || isHiddenOnServer()) {
                return false;
            }
            return true;
>>>>>>> 9ab70041
        }
    }

    public static class TabCaption extends VCaption {

        private boolean closable = false;
        private Element closeButton;
        private Tab tab;

        TabCaption(Tab tab, ApplicationConnection client) {
            super(client);
            this.tab = tab;

            AriaHelper.ensureHasId(getElement());
        }

        public boolean updateCaption(UIDL uidl) {
            if (uidl.hasAttribute(TabsheetBaseConstants.ATTRIBUTE_TAB_DESCRIPTION)
                    || uidl.hasAttribute(TabsheetBaseConstants.ATTRIBUTE_TAB_ERROR_MESSAGE)) {
                setTooltipInfo(new TooltipInfo(
                        uidl.getStringAttribute(TabsheetBaseConstants.ATTRIBUTE_TAB_DESCRIPTION),
                        uidl.getStringAttribute(TabsheetBaseConstants.ATTRIBUTE_TAB_ERROR_MESSAGE)));
            } else {
                setTooltipInfo(null);
            }

            // TODO need to call this instead of super because the caption does
            // not have an owner
            boolean ret = updateCaptionWithoutOwner(
                    uidl.getStringAttribute(TabsheetBaseConstants.ATTRIBUTE_TAB_CAPTION),
                    uidl.hasAttribute(TabsheetBaseConstants.ATTRIBUTE_TAB_DISABLED),
                    uidl.hasAttribute(TabsheetBaseConstants.ATTRIBUTE_TAB_DESCRIPTION),
                    uidl.hasAttribute(TabsheetBaseConstants.ATTRIBUTE_TAB_ERROR_MESSAGE),
                    uidl.getStringAttribute(TabsheetBaseConstants.ATTRIBUTE_TAB_ICON),
                    uidl.getStringAttribute(TabsheetBaseConstants.ATTRIBUTE_TAB_ICON_ALT));

            setClosable(uidl.hasAttribute("closable"));

            return ret;
        }

        private VTabsheet getTabsheet() {
            return tab.getTabsheet();
        }

        @Override
        public void onBrowserEvent(Event event) {
            if (closable && event.getTypeInt() == Event.ONCLICK
                    && event.getEventTarget().cast() == closeButton) {
                tab.onClose();
                event.stopPropagation();
                event.preventDefault();
            }

            super.onBrowserEvent(event);

            if (event.getTypeInt() == Event.ONLOAD) {
                getTabsheet().tabSizeMightHaveChanged(getTab());
            }
        }

        public Tab getTab() {
            return tab;
        }

        public void setClosable(boolean closable) {
            this.closable = closable;
            if (closable && closeButton == null) {
                closeButton = DOM.createSpan();
                closeButton.setInnerHTML("&times;");
                closeButton
                        .setClassName(VTabsheet.CLASSNAME + "-caption-close");

                Roles.getTabRole().setAriaHiddenState(closeButton, true);
                Roles.getTabRole().setAriaDisabledState(closeButton, true);

                getElement().appendChild(closeButton);
            } else if (!closable && closeButton != null) {
                getElement().removeChild(closeButton);
                closeButton = null;
            }
            if (closable) {
                addStyleDependentName("closable");
            } else {
                removeStyleDependentName("closable");
            }
        }

        public boolean isClosable() {
            return closable;
        }

        @Override
        public int getRequiredWidth() {
            int width = super.getRequiredWidth();
            if (closeButton != null) {
                width += Util.getRequiredWidth(closeButton);
            }
            return width;
        }

        public Element getCloseButton() {
            return closeButton;
        }

    }

    static class TabBar extends ComplexPanel implements ClickHandler,
            VCloseHandler {

        private final Element tr = DOM.createTR();

        private final Element spacerTd = DOM.createTD();

        private Tab selected;

        private VTabsheet tabsheet;

        TabBar(VTabsheet tabsheet) {
            this.tabsheet = tabsheet;

            Element el = DOM.createTable();
            Roles.getPresentationRole().set(el);

            Element tbody = DOM.createTBody();
            DOM.appendChild(el, tbody);
            DOM.appendChild(tbody, tr);
            setStyleName(spacerTd, CLASSNAME + "-spacertd");
            DOM.appendChild(tr, spacerTd);
            DOM.appendChild(spacerTd, DOM.createDiv());
            setElement(el);
        }

        @Override
        public void onClose(VCloseEvent event) {
            Tab tab = event.getTab();
            if (!tab.isEnabledOnServer()) {
                return;
            }
            int tabIndex = getWidgetIndex(tab);
            getTabsheet().sendTabClosedEvent(tabIndex);
        }

        protected Element getContainerElement() {
            return tr;
        }

        public int getTabCount() {
            return getWidgetCount();
        }

        public Tab addTab() {
            Tab t = new Tab(this);
            int tabIndex = getTabCount();

            // Logical attach
            insert(t, tr, tabIndex, true);

            if (tabIndex == 0) {
                // Set the "first" style
                t.setStyleNames(false, true);
            }

            t.addClickHandler(this);
            t.setCloseHandler(this);

            return t;
        }

        @Override
        public void onClick(ClickEvent event) {
            TabCaption caption = (TabCaption) event.getSource();
            Element targetElement = event.getNativeEvent().getEventTarget()
                    .cast();
            // the tab should not be focused if the close button was clicked
            if (targetElement == caption.getCloseButton()) {
                return;
            }

            int index = getWidgetIndex(caption.getParent());

            navigateTab(getTabsheet().focusedTabIndex, index);
            getTabsheet().focusedTabIndex = index;
            getTabsheet().focusedTab = getTab(index);
            getTabsheet().focus();
            getTabsheet().loadTabSheet(index);
        }

        public VTabsheet getTabsheet() {
            return tabsheet;
        }

        public Tab getTab(int index) {
            if (index < 0 || index >= getTabCount()) {
                return null;
            }
            return (Tab) super.getWidget(index);
        }

        public void selectTab(int index) {
            final Tab newSelected = getTab(index);
            final Tab oldSelected = selected;

            newSelected.setStyleNames(true, isFirstVisibleTab(index), true);
            newSelected.setTabulatorIndex(getTabsheet().tabulatorIndex);
            Roles.getTabRole().setAriaSelectedState(newSelected.getElement(),
                    SelectedValue.TRUE);

            if (oldSelected != null && oldSelected != newSelected) {
                oldSelected.setStyleNames(false,
                        isFirstVisibleTab(getWidgetIndex(oldSelected)));
                oldSelected.setTabulatorIndex(-1);

                Roles.getTabRole().setAriaSelectedState(
                        oldSelected.getElement(), SelectedValue.FALSE);
            }

            // Update the field holding the currently selected tab
            selected = newSelected;

            // The selected tab might need more (or less) space
            newSelected.recalculateCaptionWidth();
            getTab(tabsheet.activeTabIndex).recalculateCaptionWidth();
        }

        public void navigateTab(int fromIndex, int toIndex) {
            Tab newNavigated = getTab(toIndex);
            if (newNavigated == null) {
                throw new IllegalArgumentException(
                        "Tab at provided index toIndex was not found");
            }

            Tab oldNavigated = getTab(fromIndex);
            newNavigated.setStyleNames(newNavigated.equals(selected),
                    isFirstVisibleTab(toIndex), true);

            if (oldNavigated != null && fromIndex != toIndex) {
                oldNavigated.setStyleNames(oldNavigated.equals(selected),
                        isFirstVisibleTab(fromIndex), false);
            }
        }

        public void removeTab(int i) {
            Tab tab = getTab(i);
            if (tab == null) {
                return;
            }

            remove(tab);

            /*
             * If this widget was selected we need to unmark it as the last
             * selected
             */
            if (tab == selected) {
                selected = null;
            }

            // FIXME: Shouldn't something be selected instead?
        }

        private boolean isFirstVisibleTab(int index) {
            return getFirstVisibleTab() == index;
        }

        /**
         * Returns the index of the first visible tab
         * 
         * @return
         */
        private int getFirstVisibleTab() {
            return getNextVisibleTab(-1);
        }

        /**
         * Find the next visible tab. Returns -1 if none is found.
         * 
         * @param i
         * @return
         */
        private int getNextVisibleTab(int i) {
            int tabs = getTabCount();
            do {
                i++;
            } while (i < tabs && getTab(i).isHiddenOnServer());

            if (i == tabs) {
                return -1;
            } else {
                return i;
            }
        }

        /**
         * Find the previous visible tab. Returns -1 if none is found.
         * 
         * @param i
         * @return
         */
        private int getPreviousVisibleTab(int i) {
            do {
                i--;
            } while (i >= 0 && getTab(i).isHiddenOnServer());

            return i;

        }

        public int scrollLeft(int currentFirstVisible) {
            int prevVisible = getPreviousVisibleTab(currentFirstVisible);
            if (prevVisible == -1) {
                return -1;
            }

            Tab newFirst = getTab(prevVisible);
            newFirst.setVisible(true);
            newFirst.recalculateCaptionWidth();

            return prevVisible;
        }

        public int scrollRight(int currentFirstVisible) {
            int nextVisible = getNextVisibleTab(currentFirstVisible);
            if (nextVisible == -1) {
                return -1;
            }
            Tab currentFirst = getTab(currentFirstVisible);
            currentFirst.setVisible(false);
            currentFirst.recalculateCaptionWidth();
            return nextVisible;
        }
    }

    public static final String CLASSNAME = "v-tabsheet";

    public static final String TABS_CLASSNAME = "v-tabsheet-tabcontainer";
    public static final String SCROLLER_CLASSNAME = "v-tabsheet-scroller";

    /** For internal use only. May be removed or replaced in the future. */
    public final Element tabs; // tabbar and 'scroller' container
    Tab focusedTab;
    /**
     * The tabindex property (position in the browser's focus cycle.) Named like
     * this to avoid confusion with activeTabIndex.
     */
    int tabulatorIndex = 0;

    private static final FocusImpl focusImpl = FocusImpl.getFocusImplForPanel();

    private final Element scroller; // tab-scroller element
    private final Element scrollerNext; // tab-scroller next button element
    private final Element scrollerPrev; // tab-scroller prev button element

    /**
     * The index of the first visible tab (when scrolled)
     */
    private int scrollerIndex = 0;

    final TabBar tb = new TabBar(this);
    /** For internal use only. May be removed or replaced in the future. */
    public final VTabsheetPanel tp = new VTabsheetPanel();
    /** For internal use only. May be removed or replaced in the future. */
    public final Element contentNode;

    private final Element deco;

    /** For internal use only. May be removed or replaced in the future. */
    public boolean waitingForResponse;

    private String currentStyle;

<<<<<<< HEAD
    /**
     * @return Whether the tab could be selected or not.
     */
    private boolean canSelectTab(final int tabIndex) {
        Tab tab = tb.getTab(tabIndex);
        if (client == null || disabled || waitingForResponse) {
            return false;
        }
        if (!tab.isEnabledOnServer() || tab.isHiddenOnServer()) {
            return false;
        }

        // Note that we return true when tabIndex == activeTabIndex; the active
        // tab could be selected, it's just a no-op.
        return true;
    }

    /**
     * Load the content of a tab of the provided index.
     * 
     * @param index
     *            of the tab to load
     */
    public void loadTabSheet(int tabIndex) {
        if (activeTabIndex != tabIndex && canSelectTab(tabIndex)) {
            tb.selectTab(tabIndex);

            activeTabIndex = tabIndex;
=======
    private void onTabSelected(final int tabIndex) {
        if (activeTabIndex != tabIndex) {
            tb.selectTab(tabIndex);

            // If this TabSheet already has focus, set the new selected tab
            // as focused.
            if (focusedTab != null) {
                focusedTab = tb.getTab(tabIndex);
            }
>>>>>>> 9ab70041

            addStyleDependentName("loading");
            // Hide the current contents so a loading indicator can be shown
            // instead
            Widget currentlyDisplayedWidget = tp.getWidget(tp
                    .getVisibleWidget());
            currentlyDisplayedWidget.getElement().getParentElement().getStyle()
                    .setVisibility(Visibility.HIDDEN);
            client.updateVariable(id, "selected", tabKeys.get(tabIndex)
                    .toString(), true);
            waitingForResponse = true;

            tb.getTab(tabIndex).focus(); // move keyboard focus to active tab
        }
    }

    public ApplicationConnection getApplicationConnection() {
        return client;
    }

    public void tabSizeMightHaveChanged(Tab tab) {
        // icon onloads may change total width of tabsheet
        if (isDynamicWidth()) {
            updateDynamicWidth();
        }
        updateTabScroller();

    }

    void sendTabClosedEvent(int tabIndex) {
        client.updateVariable(id, "close", tabKeys.get(tabIndex), true);
    }

    boolean isDynamicWidth() {
        ComponentConnector paintable = ConnectorMap.get(client).getConnector(
                this);
        return paintable.isUndefinedWidth();
    }

    boolean isDynamicHeight() {
        ComponentConnector paintable = ConnectorMap.get(client).getConnector(
                this);
        return paintable.isUndefinedHeight();
    }

    public VTabsheet() {
        super(CLASSNAME);

        addHandler(this, FocusEvent.getType());
        addHandler(this, BlurEvent.getType());

        // Tab scrolling
        DOM.setStyleAttribute(getElement(), "overflow", "hidden");
        tabs = DOM.createDiv();
        DOM.setElementProperty(tabs, "className", TABS_CLASSNAME);
        Roles.getTablistRole().set(tabs);
        Roles.getTablistRole().setAriaLiveProperty(tabs, LiveValue.OFF);
        scroller = DOM.createDiv();
        Roles.getTablistRole().setAriaHiddenState(scroller, true);

        DOM.setElementProperty(scroller, "className", SCROLLER_CLASSNAME);
        scrollerPrev = DOM.createButton();
        scrollerPrev.setTabIndex(-1);
        DOM.setElementProperty(scrollerPrev, "className", SCROLLER_CLASSNAME
                + "Prev");
        Roles.getTablistRole().setAriaHiddenState(scrollerPrev, true);
        DOM.sinkEvents(scrollerPrev, Event.ONCLICK);
        scrollerNext = DOM.createButton();
        scrollerNext.setTabIndex(-1);
        DOM.setElementProperty(scrollerNext, "className", SCROLLER_CLASSNAME
                + "Next");
        Roles.getTablistRole().setAriaHiddenState(scrollerNext, true);
        DOM.sinkEvents(scrollerNext, Event.ONCLICK);
        DOM.appendChild(getElement(), tabs);

        // Tabs
        tp.setStyleName(CLASSNAME + "-tabsheetpanel");
        contentNode = DOM.createDiv();
        Roles.getTabpanelRole().set(contentNode);

        deco = DOM.createDiv();

        addStyleDependentName("loading"); // Indicate initial progress
        tb.setStyleName(CLASSNAME + "-tabs");
        DOM.setElementProperty(contentNode, "className", CLASSNAME + "-content");
        DOM.setElementProperty(deco, "className", CLASSNAME + "-deco");

        add(tb, tabs);
        DOM.appendChild(scroller, scrollerPrev);
        DOM.appendChild(scroller, scrollerNext);

        DOM.appendChild(getElement(), contentNode);
        add(tp, contentNode);
        DOM.appendChild(getElement(), deco);

        DOM.appendChild(tabs, scroller);

        // TODO Use for Safari only. Fix annoying 1px first cell in TabBar.
        // DOM.setStyleAttribute(DOM.getFirstChild(DOM.getFirstChild(DOM
        // .getFirstChild(tb.getElement()))), "display", "none");

    }

    @Override
    public void onBrowserEvent(Event event) {
        if (event.getTypeInt() == Event.ONCLICK) {
            // Tab scrolling
            if (isScrolledTabs() && DOM.eventGetTarget(event) == scrollerPrev) {
                int newFirstIndex = tb.scrollLeft(scrollerIndex);
                if (newFirstIndex != -1) {
                    scrollerIndex = newFirstIndex;
                    updateTabScroller();
                }
                event.stopPropagation();
                return;
            } else if (isClippedTabs()
                    && DOM.eventGetTarget(event) == scrollerNext) {
                int newFirstIndex = tb.scrollRight(scrollerIndex);

                if (newFirstIndex != -1) {
                    scrollerIndex = newFirstIndex;
                    updateTabScroller();
                }
                event.stopPropagation();
                return;
            }
        }
        super.onBrowserEvent(event);
    }

    /**
     * Checks if the tab with the selected index has been scrolled out of the
     * view (on the left side).
     * 
     * @param index
     * @return
     */
    private boolean scrolledOutOfView(int index) {
        return scrollerIndex > index;
    }

    /** For internal use only. May be removed or replaced in the future. */
    public void handleStyleNames(UIDL uidl, AbstractComponentState state) {
        // Add proper stylenames for all elements (easier to prevent unwanted
        // style inheritance)
        if (ComponentStateUtil.hasStyles(state)) {
            final List<String> styles = state.styles;
            if (currentStyle == null || !currentStyle.equals(styles.toString())) {
                currentStyle = styles.toString();
                final String tabsBaseClass = TABS_CLASSNAME;
                String tabsClass = tabsBaseClass;
                final String contentBaseClass = CLASSNAME + "-content";
                String contentClass = contentBaseClass;
                final String decoBaseClass = CLASSNAME + "-deco";
                String decoClass = decoBaseClass;
                for (String style : styles) {
                    tb.addStyleDependentName(style);
                    tabsClass += " " + tabsBaseClass + "-" + style;
                    contentClass += " " + contentBaseClass + "-" + style;
                    decoClass += " " + decoBaseClass + "-" + style;
                }
                DOM.setElementProperty(tabs, "className", tabsClass);
                DOM.setElementProperty(contentNode, "className", contentClass);
                DOM.setElementProperty(deco, "className", decoClass);
                borderW = -1;
            }
        } else {
            tb.setStyleName(CLASSNAME + "-tabs");
            DOM.setElementProperty(tabs, "className", TABS_CLASSNAME);
            DOM.setElementProperty(contentNode, "className", CLASSNAME
                    + "-content");
            DOM.setElementProperty(deco, "className", CLASSNAME + "-deco");
        }

        if (uidl.hasAttribute("hidetabs")) {
            tb.setVisible(false);
            addStyleName(CLASSNAME + "-hidetabs");
        } else {
            tb.setVisible(true);
            removeStyleName(CLASSNAME + "-hidetabs");
        }
    }

    /** For internal use only. May be removed or replaced in the future. */
    public void updateDynamicWidth() {
        // Find width consumed by tabs
        TableCellElement spacerCell = ((TableElement) tb.getElement().cast())
                .getRows().getItem(0).getCells().getItem(tb.getTabCount());

        int spacerWidth = spacerCell.getOffsetWidth();
        DivElement div = (DivElement) spacerCell.getFirstChildElement();

        int spacerMinWidth = spacerCell.getOffsetWidth() - div.getOffsetWidth();

        int tabsWidth = tb.getOffsetWidth() - spacerWidth + spacerMinWidth;

        // Find content width
        Style style = tp.getElement().getStyle();
        String overflow = style.getProperty("overflow");
        style.setProperty("overflow", "hidden");
        style.setPropertyPx("width", tabsWidth);

        boolean hasTabs = tp.getWidgetCount() > 0;

        Style wrapperstyle = null;
        if (hasTabs) {
            wrapperstyle = tp.getWidget(tp.getVisibleWidget()).getElement()
                    .getParentElement().getStyle();
            wrapperstyle.setPropertyPx("width", tabsWidth);
        }
        // Get content width from actual widget

        int contentWidth = 0;
        if (hasTabs) {
            contentWidth = tp.getWidget(tp.getVisibleWidget()).getOffsetWidth();
        }
        style.setProperty("overflow", overflow);

        // Set widths to max(tabs,content)
        if (tabsWidth < contentWidth) {
            tabsWidth = contentWidth;
        }

        int outerWidth = tabsWidth + getContentAreaBorderWidth();

        tabs.getStyle().setPropertyPx("width", outerWidth);
        style.setPropertyPx("width", tabsWidth);
        if (hasTabs) {
            wrapperstyle.setPropertyPx("width", tabsWidth);
        }

        contentNode.getStyle().setPropertyPx("width", tabsWidth);
        super.setWidth(outerWidth + "px");
        updateOpenTabSize();
    }

    @Override
    public void renderTab(final UIDL tabUidl, int index, boolean selected,
            boolean hidden) {
        Tab tab = tb.getTab(index);
        if (tab == null) {
            tab = tb.addTab();
        }
        tab.updateFromUIDL(tabUidl);
        tab.setEnabledOnServer((!disabledTabKeys.contains(tabKeys.get(index))));
        tab.setHiddenOnServer(hidden);

        if (scrolledOutOfView(index)) {
            // Should not set tabs visible if they are scrolled out of view
            hidden = true;
        }
        // Set the current visibility of the tab (in the browser)
        tab.setVisible(!hidden);

        /*
         * Force the width of the caption container so the content will not wrap
         * and tabs won't be too narrow in certain browsers
         */
        tab.recalculateCaptionWidth();

        if (selected) {
            renderContent(tabUidl.getChildUIDL(0));
            tb.selectTab(index);
        }
    }

    /**
     * @deprecated as of 7.1, VTabsheet only keeps the active tab in the DOM
     *             without any place holders.
     */
    @Deprecated
    public class PlaceHolder extends VLabel {
        public PlaceHolder() {
            super("");
        }
    }

    private void renderContent(final UIDL contentUIDL) {
        final ComponentConnector content = client.getPaintable(contentUIDL);
        Widget newWidget = content.getWidget();

        assert tp.getWidgetCount() <= 1;

        if (tp.getWidgetCount() == 0) {
            tp.add(newWidget);
        } else if (tp.getWidget(0) != newWidget) {
            tp.remove(0);
            tp.add(newWidget);
        }

        assert tp.getWidgetCount() <= 1;

        // There's never any other index than 0, but maintaining API for now
        tp.showWidget(0);

        VTabsheet.this.iLayout();
        updateOpenTabSize();
        VTabsheet.this.removeStyleDependentName("loading");
    }

    /** For internal use only. May be removed or replaced in the future. */
    public void updateContentNodeHeight() {
        if (!isDynamicHeight()) {
            int contentHeight = getOffsetHeight();
            contentHeight -= DOM.getElementPropertyInt(deco, "offsetHeight");
            contentHeight -= tb.getOffsetHeight();
            if (contentHeight < 0) {
                contentHeight = 0;
            }

            // Set proper values for content element
            DOM.setStyleAttribute(contentNode, "height", contentHeight + "px");
        } else {
            DOM.setStyleAttribute(contentNode, "height", "");
        }
    }

    public void iLayout() {
        updateTabScroller();
    }

    /**
     * Sets the size of the visible tab (component). As the tab is set to
     * position: absolute (to work around a firefox flickering bug) we must keep
     * this up-to-date by hand.
     * <p>
     * For internal use only. May be removed or replaced in the future.
     */
    public void updateOpenTabSize() {
        /*
         * The overflow=auto element must have a height specified, otherwise it
         * will be just as high as the contents and no scrollbars will appear
         */
        int height = -1;
        int width = -1;
        int minWidth = 0;

        if (!isDynamicHeight()) {
            height = contentNode.getOffsetHeight();
        }
        if (!isDynamicWidth()) {
            width = contentNode.getOffsetWidth() - getContentAreaBorderWidth();
        } else {
            /*
             * If the tabbar is wider than the content we need to use the tabbar
             * width as minimum width so scrollbars get placed correctly (at the
             * right edge).
             */
            minWidth = tb.getOffsetWidth() - getContentAreaBorderWidth();
        }
        tp.fixVisibleTabSize(width, height, minWidth);

    }

    /**
     * Layouts the tab-scroller elements, and applies styles.
     */
    private void updateTabScroller() {
        if (!isDynamicWidth()) {
            ComponentConnector paintable = ConnectorMap.get(client)
                    .getConnector(this);
            DOM.setStyleAttribute(tabs, "width", paintable.getState().width);
        }

        // Make sure scrollerIndex is valid
        if (scrollerIndex < 0 || scrollerIndex > tb.getTabCount()) {
            scrollerIndex = tb.getFirstVisibleTab();
        } else if (tb.getTabCount() > 0
                && tb.getTab(scrollerIndex).isHiddenOnServer()) {
            scrollerIndex = tb.getNextVisibleTab(scrollerIndex);
        }

        boolean scrolled = isScrolledTabs();
        boolean clipped = isClippedTabs();
        if (tb.getTabCount() > 0 && tb.isVisible() && (scrolled || clipped)) {
            DOM.setStyleAttribute(scroller, "display", "");
            DOM.setElementProperty(scrollerPrev, "className",
                    SCROLLER_CLASSNAME + (scrolled ? "Prev" : "Prev-disabled"));
            DOM.setElementProperty(scrollerNext, "className",
                    SCROLLER_CLASSNAME + (clipped ? "Next" : "Next-disabled"));

            // the active tab should be focusable if and only if it is visible
            boolean isActiveTabVisible = scrollerIndex <= activeTabIndex
                    && !isClipped(tb.selected);
            tb.selected.setTabulatorIndex(isActiveTabVisible ? tabulatorIndex
                    : -1);

        } else {
            DOM.setStyleAttribute(scroller, "display", "none");
        }

        if (BrowserInfo.get().isSafari()) {
            // fix tab height for safari, bugs sometimes if tabs contain icons
            String property = tabs.getStyle().getProperty("height");
            if (property == null || property.equals("")) {
                tabs.getStyle().setPropertyPx("height", tb.getOffsetHeight());
            }
            /*
             * another hack for webkits. tabscroller sometimes drops without
             * "shaking it" reproducable in
             * com.vaadin.tests.components.tabsheet.TabSheetIcons
             */
            final Style style = scroller.getStyle();
            style.setProperty("whiteSpace", "normal");
            Scheduler.get().scheduleDeferred(new Command() {

                @Override
                public void execute() {
                    style.setProperty("whiteSpace", "");
                }
            });
        }

    }

    /** For internal use only. May be removed or replaced in the future. */
    public void showAllTabs() {
        scrollerIndex = tb.getFirstVisibleTab();
        for (int i = 0; i < tb.getTabCount(); i++) {
            Tab t = tb.getTab(i);
            if (!t.isHiddenOnServer()) {
                t.setVisible(true);
            }
        }
    }

    private boolean isScrolledTabs() {
        return scrollerIndex > tb.getFirstVisibleTab();
    }

    private boolean isClippedTabs() {
        return (tb.getOffsetWidth() - DOM.getElementPropertyInt((Element) tb
                .getContainerElement().getLastChild().cast(), "offsetWidth")) > getOffsetWidth()
                - (isScrolledTabs() ? scroller.getOffsetWidth() : 0);
    }

    private boolean isClipped(Tab tab) {
        return tab.getAbsoluteLeft() + tab.getOffsetWidth() > getAbsoluteLeft()
                + getOffsetWidth() - scroller.getOffsetWidth();
    }

    @Override
    protected void clearPaintables() {

        int i = tb.getTabCount();
        while (i > 0) {
            tb.removeTab(--i);
        }
        tp.clear();

    }

    @Override
    public Iterator<Widget> getWidgetIterator() {
        return tp.iterator();
    }

    private int borderW = -1;

    /** For internal use only. May be removed or replaced in the future. */
    public int getContentAreaBorderWidth() {
        if (borderW < 0) {
            borderW = Util.measureHorizontalBorder(contentNode);
        }
        return borderW;
    }

    @Override
    public int getTabCount() {
        return tb.getTabCount();
    }

    @Override
    public ComponentConnector getTab(int index) {
        if (tp.getWidgetCount() > index) {
            Widget widget = tp.getWidget(index);
            return ConnectorMap.get(client).getConnector(widget);
        }
        return null;
    }

    @Override
    public void removeTab(int index) {
        tb.removeTab(index);

        // Removing content from tp is handled by the connector
    }

    @Override
    public void onBlur(BlurEvent event) {
        getApplicationConnection().getVTooltip().hideTooltip();

        if (focusedTab != null && event.getSource() instanceof Tab) {
            focusedTab.removeAssistiveDescription();
            focusedTab = null;
            if (client.hasEventListeners(this, EventId.BLUR)) {
                client.updateVariable(id, EventId.BLUR, "", true);
            }
        }
    }

    @Override
    public void onFocus(FocusEvent event) {
        if (focusedTab == null && event.getSource() instanceof Tab) {
            focusedTab = (Tab) event.getSource();
            if (client.hasEventListeners(this, EventId.FOCUS)) {
                client.updateVariable(id, EventId.FOCUS, "", true);
            }

            if (focusedTab.hasTooltip()) {
                focusedTab.setAssistiveDescription(getApplicationConnection()
                        .getVTooltip().getUniqueId());
                getApplicationConnection().getVTooltip().showAssistive(
                        focusedTab.getTooltipInfo());
            }
        }
    }

    @Override
    public void focus() {
        tb.getTab(activeTabIndex).focus();
    }

    public void blur() {
        tb.getTab(activeTabIndex).blur();
    }

    @Override
    public void onKeyDown(KeyDownEvent event) {
        if (event.getSource() instanceof Tab) {
            int keycode = event.getNativeEvent().getKeyCode();

            if (!event.isAnyModifierKeyDown()) {
                if (keycode == getPreviousTabKey()) {
                    selectPreviousTab();
                    event.stopPropagation();
                } else if (keycode == getNextTabKey()) {
                    selectNextTab();
                    event.stopPropagation();
                } else if (keycode == getCloseTabKey()) {
                    Tab tab = tb.getTab(activeTabIndex);
                    if (tab.isClosable()) {
                        tab.onClose();
                    }
                } else if (keycode == getSelectTabKey()) {
                    loadTabSheet(focusedTabIndex);
                }
            }
        }
    }

    /**
     * @return The key code of the keyboard shortcut that selects the previous
     *         tab in a focused tabsheet.
     */
    protected int getPreviousTabKey() {
        return KeyCodes.KEY_LEFT;
    }

    protected int getSelectTabKey() {
        return 32; // Space key
    }

    /**
     * @return The key code of the keyboard shortcut that selects the next tab
     *         in a focused tabsheet.
     */
    protected int getNextTabKey() {
        return KeyCodes.KEY_RIGHT;
    }

    /**
     * @return The key code of the keyboard shortcut that closes the currently
     *         selected tab in a focused tabsheet.
     */
    protected int getCloseTabKey() {
        return KeyCodes.KEY_DELETE;
    }

    private void selectPreviousTab() {
<<<<<<< HEAD
        int newTabIndex = focusedTabIndex;
        // Find the previous visible and enabled tab if any.
        do {
            newTabIndex--;
        } while (newTabIndex >= 0 && !canSelectTab(newTabIndex));

        if (newTabIndex >= 0) {
            tb.navigateTab(focusedTabIndex, newTabIndex);
            focusedTabIndex = newTabIndex;

            // If this TabSheet already has focus, set the new selected tab
            // as focused.
            if (focusedTab != null) {
                focusedTab = tb.getTab(focusedTabIndex);
                focusedTab.focus();
            }

=======
        int newTabIndex = activeTabIndex;
        Tab newTab;
        // Find the previous visible and enabled tab if any.
        do {
            newTabIndex--;
            newTab = tb.getTab(newTabIndex);
        } while (newTabIndex >= 0 && !newTab.isSelectable());

        if (newTabIndex >= 0) {
>>>>>>> 9ab70041
            if (isScrolledTabs()) {
                // Scroll until the new active tab is visible
                while (!newTab.isVisible()) {
                    scrollerIndex = tb.scrollLeft(scrollerIndex);
                }
                updateTabScroller();
            }
            onTabSelected(newTabIndex);
            activeTabIndex = newTabIndex;
        }
    }

    private void selectNextTab() {
<<<<<<< HEAD
        int newTabIndex = focusedTabIndex;
        // Find the next visible and enabled tab if any.
        do {
            newTabIndex++;
        } while (newTabIndex < getTabCount() && !canSelectTab(newTabIndex));

        if (newTabIndex < getTabCount()) {

            tb.navigateTab(focusedTabIndex, newTabIndex);
            focusedTabIndex = newTabIndex;

            // If this TabSheet already has focus, set the new selected tab
            // as focused.
            if (focusedTab != null) {
                focusedTab = tb.getTab(focusedTabIndex);
                focusedTab.focus();
            }

            if (isClippedTabs()) {
                // Scroll until the new active tab is completely visible
                int newScrollerIndex = scrollerIndex;
                while (isClipped(tb.getTab(focusedTabIndex))
                        && newScrollerIndex != -1) {
=======
        int newTabIndex = activeTabIndex;
        Tab newTab;
        // Find the next visible and enabled tab if any.
        do {
            newTabIndex++;
            newTab = tb.getTab(newTabIndex);
        } while (newTabIndex < getTabCount() && !newTab.isSelectable());

        if (newTabIndex < getTabCount()) {
            if (isClippedTabs()) {
                // Scroll until the new active tab is completely visible
                int newScrollerIndex = scrollerIndex;
                while (isClipped(newTab) && newScrollerIndex != -1) {
>>>>>>> 9ab70041
                    newScrollerIndex = tb.scrollRight(newScrollerIndex);
                }
                scrollerIndex = newScrollerIndex;
                updateTabScroller();
            }
            onTabSelected(newTabIndex);
            activeTabIndex = newTabIndex;
        }
    }
}<|MERGE_RESOLUTION|>--- conflicted
+++ resolved
@@ -290,7 +290,6 @@
             focusImpl.blur(td);
         }
 
-<<<<<<< HEAD
         public boolean hasTooltip() {
             return tabCaption.getTooltipInfo() != null;
         }
@@ -306,17 +305,6 @@
 
         public void removeAssistiveDescription() {
             Roles.getTablistRole().removeAriaDescribedbyProperty(getElement());
-=======
-        public boolean isSelectable() {
-            VTabsheet ts = getTabsheet();
-            if (ts.client == null || ts.disabled || ts.waitingForResponse) {
-                return false;
-            }
-            if (!isEnabledOnServer() || isHiddenOnServer()) {
-                return false;
-            }
-            return true;
->>>>>>> 9ab70041
         }
     }
 
@@ -688,7 +676,6 @@
 
     private String currentStyle;
 
-<<<<<<< HEAD
     /**
      * @return Whether the tab could be selected or not.
      */
@@ -717,17 +704,6 @@
             tb.selectTab(tabIndex);
 
             activeTabIndex = tabIndex;
-=======
-    private void onTabSelected(final int tabIndex) {
-        if (activeTabIndex != tabIndex) {
-            tb.selectTab(tabIndex);
-
-            // If this TabSheet already has focus, set the new selected tab
-            // as focused.
-            if (focusedTab != null) {
-                focusedTab = tb.getTab(tabIndex);
-            }
->>>>>>> 9ab70041
 
             addStyleDependentName("loading");
             // Hide the current contents so a loading indicator can be shown
@@ -1308,7 +1284,6 @@
     }
 
     private void selectPreviousTab() {
-<<<<<<< HEAD
         int newTabIndex = focusedTabIndex;
         // Find the previous visible and enabled tab if any.
         do {
@@ -1326,31 +1301,17 @@
                 focusedTab.focus();
             }
 
-=======
-        int newTabIndex = activeTabIndex;
-        Tab newTab;
-        // Find the previous visible and enabled tab if any.
-        do {
-            newTabIndex--;
-            newTab = tb.getTab(newTabIndex);
-        } while (newTabIndex >= 0 && !newTab.isSelectable());
-
-        if (newTabIndex >= 0) {
->>>>>>> 9ab70041
             if (isScrolledTabs()) {
-                // Scroll until the new active tab is visible
-                while (!newTab.isVisible()) {
+                // Scroll until the new focused tab is visible
+                while (!tb.getTab(focusedTabIndex).isVisible()) {
                     scrollerIndex = tb.scrollLeft(scrollerIndex);
                 }
                 updateTabScroller();
             }
-            onTabSelected(newTabIndex);
-            activeTabIndex = newTabIndex;
         }
     }
 
     private void selectNextTab() {
-<<<<<<< HEAD
         int newTabIndex = focusedTabIndex;
         // Find the next visible and enabled tab if any.
         do {
@@ -1374,28 +1335,11 @@
                 int newScrollerIndex = scrollerIndex;
                 while (isClipped(tb.getTab(focusedTabIndex))
                         && newScrollerIndex != -1) {
-=======
-        int newTabIndex = activeTabIndex;
-        Tab newTab;
-        // Find the next visible and enabled tab if any.
-        do {
-            newTabIndex++;
-            newTab = tb.getTab(newTabIndex);
-        } while (newTabIndex < getTabCount() && !newTab.isSelectable());
-
-        if (newTabIndex < getTabCount()) {
-            if (isClippedTabs()) {
-                // Scroll until the new active tab is completely visible
-                int newScrollerIndex = scrollerIndex;
-                while (isClipped(newTab) && newScrollerIndex != -1) {
->>>>>>> 9ab70041
                     newScrollerIndex = tb.scrollRight(newScrollerIndex);
                 }
                 scrollerIndex = newScrollerIndex;
                 updateTabScroller();
             }
-            onTabSelected(newTabIndex);
-            activeTabIndex = newTabIndex;
         }
     }
 }