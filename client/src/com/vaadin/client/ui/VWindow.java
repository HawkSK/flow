--- conflicted
+++ resolved
@@ -160,7 +160,6 @@
 
     private boolean closable = true;
 
-<<<<<<< HEAD
     private Connector[] assistiveConnectors = new Connector[0];
     private String assistivePrefix;
     private String assistivePostfix;
@@ -176,9 +175,8 @@
 
     // Prevents leaving the window with the Tab key when true
     private boolean doTabStop;
-=======
+
     private boolean hasFocus;
->>>>>>> d5ce5458
 
     /**
      * If centered (via UIDL), the window should stay in the centered -mode
