{
  "name": "@vaadin/flow-deps",
  "description": "Flow client package",
  "version": "0.0.1",
  "main": "src/main/resources/META-INF/frontend/Flow",
  "author": "Vaadin Ltd",
  "license": "Apache-2.0",
  "bugs": {
    "url": "https://github.com/vaadin/flow/issues"
  },
  "scripts": {
    "lint": "eslint \"src/main/resources/META-INF/resources/frontend\"",
    "client": "node scripts/client.js",
    "version": "node scripts/version.js",
    "webpack": "webpack --config=webpack.tests.config.js",
    "build": "npm run client && npm run version && tsc",
    "compile": "npm run build && npm run lint",
    "test": "npm run build && npm run webpack && intern",
    "debug": "npm run build && webpack --config=webpack.tests.config.js -w >&2 | intern serveOnly"
  },
  "homepage": "https://vaadin.com",
  "repository": {
    "type": "git",
    "url": "git://github.com/vaadin/flow.git"
  },
  "files": [
    "src/main/resources/META-INF/resources/frontend"
  ],
  "devDependencies": {
    "@babel/core": "7.12.16",
    "@babel/preset-env": "7.12.16",
    "@types/sinon": "^9.0.0",
    "abort-controller": "^2.0.0",
    "babel-loader": "8.2.2",
    "chai": "^4.2.0",
    "eslint": "^7.21.0",
    "eslint-config-vaadin": "^0.4.0",
    "fetch-mock": "^7.3.0",
    "idb": "^5.0.6",
    "intern": "^4.4.3",
    "node-fetch": "^2.3.0",
    "prettier": "^2.2.1",
    "sinon": "^7.1.1",
    "sinon-chai": "^3.2.0",
    "ts-loader": "^6.0.4",
    "typescript": "4.0.3",
    "webpack": "4.46.0",
    "webpack-cli": "3.3.11",
    "workbox-core": "5.1.4",
    "workbox-precaching": "5.1.4",
    "xhr-mock": "^2.5.0"
  },
  "dependencies": {
    "@types/validator": "13.1.0",
<<<<<<< HEAD
    "lit": "2.0.0-pre.1",
=======
    "lit-element": "^2.3.1",
    "lit-html": "^1.2.1",
>>>>>>> c581668c
    "validator": "13.1.17"
  }
}<|MERGE_RESOLUTION|>--- conflicted
+++ resolved
@@ -52,12 +52,7 @@
   },
   "dependencies": {
     "@types/validator": "13.1.0",
-<<<<<<< HEAD
     "lit": "2.0.0-pre.1",
-=======
-    "lit-element": "^2.3.1",
-    "lit-html": "^1.2.1",
->>>>>>> c581668c
     "validator": "13.1.17"
   }
 }