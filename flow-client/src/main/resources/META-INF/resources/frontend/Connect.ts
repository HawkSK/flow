/* tslint:disable:max-classes-per-file */
import { getConnectionIndicator } from './ConnectionIndicator';
import { ConnectionState } from './ConnectionState';

const $wnd = window as any;
$wnd.Vaadin = $wnd.Vaadin || {};
$wnd.Vaadin.registrations = $wnd.Vaadin.registrations || [];
$wnd.Vaadin.registrations.push({
  is: 'endpoint'
});

interface ConnectExceptionData {
  message: string;
  type: string;
  detail?: any;
  validationErrorData?: ValidationErrorData[];
}

const throwConnectException = (errorJson: ConnectExceptionData) => {
  if (errorJson.validationErrorData) {
    throw new EndpointValidationError(
      errorJson.message,
      errorJson.validationErrorData,
      errorJson.type
    );
  } else {
    throw new EndpointError(
      errorJson.message,
      errorJson.type,
      errorJson.detail
    );
  }
};

/**
 * Throws a TypeError if the response is not 200 OK.
 * @param response The response to assert.
 * @ignore
 */
const assertResponseIsOk = async(response: Response): Promise<void> => {
  if (!response.ok) {
    const errorText = await response.text();
    let errorJson: ConnectExceptionData | null;
    try {
      errorJson = JSON.parse(errorText);
    } catch (ignored) {
      // not a json
      errorJson = null;
    }

    if (errorJson !== null) {
      throwConnectException(errorJson);
    } else if (errorText !== null && errorText.length > 0) {
      throw new EndpointResponseError(errorText, response);
    } else {
      throw new EndpointError(
        'expected "200 OK" response, but got ' +
        `${response.status} ${response.statusText}`
      );
    }
  }
};

/**
 * An exception that gets thrown for unexpected HTTP response.
 */
export class EndpointResponseError extends Error {
  /**
   * The optional response object, containing the HTTP response error
   */
  response: Response;

  /**
   * @param message the `message` property value
   * @param response the `response` property value
   */
  constructor(message: string, response: Response) {
    super(message);
    this.response = response;
  }
}

/**
 * An exception that gets thrown when the Vaadin backend responds
 * with not ok status.
 */
export class EndpointError extends Error {
  /**
   * The optional name of the exception that was thrown on a backend
   */
  type?: string;

  /**
   * The optional detail object, containing additional information sent
   * from a backend
   */
  detail?: any;

  /**
   * @param message the `message` property value
   * @param type the `type` property value
   * @param detail the `detail` property value
   */
  constructor(message: string, type?: string, detail?: any) {
    super(message);
    this.type = type;
    this.detail = detail;
  }
}

/**
 * An exception that gets thrown if Vaadin endpoint responds
 * with non-ok status and provides additional info
 * on the validation errors occurred.
 */
export class EndpointValidationError extends EndpointError {
  /**
   * An original validation error message.
   */
  validationErrorMessage: string;
  /**
   * An array of the validation errors.
   */
  validationErrorData: ValidationErrorData[];

  /**
   * @param message the `message` property value
   * @param validationErrorData the `validationErrorData` property value
   * @param type the `type` property value
   */
  constructor(message: string, validationErrorData: ValidationErrorData[],
              type?: string) {
    super(message, type, validationErrorData);
    this.validationErrorMessage = message;
    this.detail = null;
    this.validationErrorData = validationErrorData;
  }
}

/**
 * An object, containing all data for the particular validation error.
 */
export class ValidationErrorData {
  /**
   * The validation error message.
   */
  message: string;
  /**
   * The parameter name that caused the validation error.
   */
  parameterName?: string;

  /**
   * @param message the `message` property value
   * @param parameterName the `parameterName` property value
   */
  constructor(message: string, parameterName?: string) {
    this.message = message;
    this.parameterName = parameterName;
  }
}

/**
 * The `ConnectClient` constructor options.
 */
export interface ConnectClientOptions {
  /**
   * The `prefix` property value.
   */
  prefix?: string;

  /**
   * The `middlewares` property value.
   */
  middlewares?: Middleware[];

}

export interface EndpointCallMetaInfo {
  /**
   * The endpoint name.
   */
  endpoint: string;

  /**
   * The method name to call on in the endpoint class.
   */
  method: string;

  /**
   * Optional object with method call arguments.
   */
  params?: any;
}

/**
 * An object with the call arguments and the related Request instance.
 * See also {@link ConnectClient.call | the call() method in ConnectClient}.
 */
export interface MiddlewareContext extends EndpointCallMetaInfo{
  /**
   * The Fetch API Request object reflecting the other properties.
   */
  request: Request;
}

/**
 * An async middleware callback that invokes the next middleware in the chain
 * or makes the actual request.
 * @param context The information about the call and request
 */
export type MiddlewareNext = (context: MiddlewareContext) =>
  Promise<Response> | Response;


/**
 * An interface that allows defining a middleware as a class.
 */
export interface MiddlewareClass {
  /**
   * @param context The information about the call and request
   * @param next Invokes the next in the call chain
   */
  invoke(context: MiddlewareContext, next: MiddlewareNext): Promise<Response> | Response;
}

/**
 * An async callback function that can intercept the request and response
 * of a call.
 */
type MiddlewareFunction = (context: MiddlewareContext, next: MiddlewareNext) =>
  Promise<Response> | Response;

/**
 * An async callback that can intercept the request and response
 * of a call, could be either a function or a class.
 */
export type Middleware = MiddlewareClass | MiddlewareFunction;

/**
 * Vaadin Connect client class is a low-level network calling utility. It stores
 * a prefix and facilitates remote calls to endpoint class methods
 * on the Vaadin backend.
 *
 * Example usage:
 *
 * ```js
 * const client = new ConnectClient();
 * const responseData = await client.call('MyEndpoint', 'myMethod');
 * ```
 *
 * ### Prefix
 *
 * The client supports an `prefix` constructor option:
 * ```js
 * const client = new ConnectClient({prefix: '/my-connect-prefix'});
 * ```
 *
 * The default prefix is '/connect'.
 *
 */
export class ConnectClient {
  /**
   * The Vaadin endpoint prefix
   */
  prefix: string = '/connect';

  /**
   * The array of middlewares that are invoked during a call.
   */
  middlewares: Middleware[] = [];


  /**
   * @param options Constructor options.
   */
  constructor(options: ConnectClientOptions = {}) {
    if (options.prefix) {
      this.prefix = options.prefix;
    }

    if (options.middlewares) {
      this.middlewares = options.middlewares;
    }

    // ensure connection indicator is visible from this entry point
    getConnectionIndicator();
  }

  /**
   * Makes a JSON HTTP request to the `${prefix}/${endpoint}/${method}` URL,
   * optionally supplying the provided params as a JSON request body,
   * and asynchronously returns the parsed JSON response data.
   *
   * @param endpoint Endpoint name.
   * @param method Method name to call in the endpoint class.
   * @param params Optional object to be send in JSON request body.
   * @param options Optional client options for this call.
   * @returns {} Decoded JSON response data.
   */
  async call(
    endpoint: string,
    method: string,
    params?: any,
  ): Promise<any> {
    if (arguments.length < 2) {
      throw new TypeError(
        `2 arguments required, but got only ${arguments.length}`
      );
    }

    const headers: Record<string, string> = {
      'Accept': 'application/json',
      'Content-Type': 'application/json',
      'X-CSRF-Token': $wnd.Vaadin.TypeScript && $wnd.Vaadin.TypeScript.csrfToken || ''
    };

    // helper to keep the undefined value in object after JSON.stringify
    const nullForUndefined = (obj: any): any => {
      for (const property in obj) {
        if (obj[property] === undefined) {
          obj[property] = null;
        }
      }
      return obj;
    }

    const request = new Request(
      `${this.prefix}/${endpoint}/${method}`, {
        method: 'POST',
        headers,
        body: params !== undefined ? JSON.stringify(nullForUndefined(params)) : undefined
      });

    // The middleware `context`, includes the call arguments and the request
    // constructed from them
    const initialContext: MiddlewareContext = {
      endpoint,
      method,
      params,
      request
    };

    // The internal middleware to assert and parse the response. The internal
    // response handling should come last after the other middlewares are done
    // with processing the response. That is why this middleware is first
    // in the final middlewares array.
    const responseHandlerMiddleware: Middleware =
      async(
        context: MiddlewareContext,
        next: MiddlewareNext
      ): Promise<Response> => {
        const response = await next(context);
        await assertResponseIsOk(response);
        return response.json();
      };

    // The actual fetch call itself is expressed as a middleware
    // chain item for our convenience. Always having an ending of the chain
    // this way makes the folding down below more concise.
    const fetchNext: MiddlewareNext =
<<<<<<< HEAD
      async (context: MiddlewareContext): Promise<Response> => {
        $wnd.Vaadin.Flow?.clients?.TypeScript?.loadingStarted();
        return fetch(context.request)
          .then(response => {
            $wnd.Vaadin.Flow?.clients?.TypeScript?.loadingFinished();
            return response;
          })
          .catch(error => {
            $wnd.Vaadin.Flow?.clients?.TypeScript?.loadingFinished();
            $wnd.Vaadin.connectionState.state = ConnectionState.CONNECTION_LOST;
            return Promise.reject(error);
          });
=======
      async(context: MiddlewareContext): Promise<Response> => {
        this.loading(true);
        try {
          return await fetch(context.request);
        } finally {
          this.loading(false); 
        }
>>>>>>> 6e30cf11
      };

    // Assemble the final middlewares array from internal
    // and external middlewares
    const middlewares = [responseHandlerMiddleware as Middleware].concat(this.middlewares);

    // Fold the final middlewares array into a single function
    const chain = middlewares.reduceRight(
      (next: MiddlewareNext, middleware: Middleware) => {
        // Compose and return the new chain step, that takes the context and
        // invokes the current middleware with the context and the further chain
        // as the next argument
        return (context => {
          if (typeof middleware === 'function') {
            return middleware(context, next);
          } else {
            return (middleware as MiddlewareClass).invoke(context, next);
          }
        }) as MiddlewareNext;
      },
      // Initialize reduceRight the accumulator with `fetchNext`
      fetchNext
    );

    // Invoke all the folded async middlewares and return
    return chain(initialContext);
  }
}
<|MERGE_RESOLUTION|>--- conflicted
+++ resolved
@@ -359,7 +359,6 @@
     // chain item for our convenience. Always having an ending of the chain
     // this way makes the folding down below more concise.
     const fetchNext: MiddlewareNext =
-<<<<<<< HEAD
       async (context: MiddlewareContext): Promise<Response> => {
         $wnd.Vaadin.Flow?.clients?.TypeScript?.loadingStarted();
         return fetch(context.request)
@@ -372,15 +371,6 @@
             $wnd.Vaadin.connectionState.state = ConnectionState.CONNECTION_LOST;
             return Promise.reject(error);
           });
-=======
-      async(context: MiddlewareContext): Promise<Response> => {
-        this.loading(true);
-        try {
-          return await fetch(context.request);
-        } finally {
-          this.loading(false); 
-        }
->>>>>>> 6e30cf11
       };
 
     // Assemble the final middlewares array from internal
@@ -408,4 +398,4 @@
     // Invoke all the folded async middlewares and return
     return chain(initialContext);
   }
-}
+}