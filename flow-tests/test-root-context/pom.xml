<?xml version="1.0" encoding="UTF-8"?>
<project xmlns="http://maven.apache.org/POM/4.0.0"
    xmlns:xsi="http://www.w3.org/2001/XMLSchema-instance"
    xsi:schemaLocation="http://maven.apache.org/POM/4.0.0 http://maven.apache.org/xsd/maven-4.0.0.xsd">
    <modelVersion>4.0.0</modelVersion>
    <parent>
        <groupId>com.vaadin</groupId>
        <artifactId>flow-tests</artifactId>
<<<<<<< HEAD
        <version>1.5-SNAPSHOT</version>
=======
        <version>2.0-SNAPSHOT</version>
>>>>>>> 495e90a2
    </parent>
    <artifactId>flow-test-root-context</artifactId>
    <name>Flow root context tests</name>
    <packaging>war</packaging>
    <properties>
        <maven.deploy.skip>true</maven.deploy.skip>
        <ui.jar.classes>${project.build.directory}/ui-jar</ui.jar.classes>
    </properties>

    <dependencies>
        <dependency>
            <groupId>com.vaadin</groupId>
            <artifactId>flow-html-components-testbench</artifactId>
            <version>${project.version}</version>
        </dependency>

        <dependency>
            <groupId>com.vaadin</groupId>
            <artifactId>flow-test-common</artifactId>
            <version>${project.version}</version>
        </dependency>

        <dependency>
            <groupId>org.webjars.bowergithub.polymerelements</groupId>
            <artifactId>paper-input</artifactId>
            <version>2.2.2</version>
        </dependency>
        <dependency>
            <groupId>org.webjars.bowergithub.polymerelements</groupId>
            <artifactId>iron-flex-layout</artifactId>
            <version>2.0.3</version>
        </dependency>

        <dependency>
            <groupId>org.webjars.bowergithub.polymerelements</groupId>
            <artifactId>paper-slider</artifactId>
            <version>2.0.6</version>
        </dependency>

        <dependency>
            <groupId>org.webjars.bowergithub.webcomponents</groupId>
            <artifactId>shadycss</artifactId>
        </dependency>

        <dependency>
            <groupId>org.webjars.bowergithub.vaadin</groupId>
            <artifactId>vaadin-usage-statistics</artifactId>
            <version>2.0.2</version>
        </dependency>

        <dependency>
            <groupId>org.webjars.bowergithub.webcomponents</groupId>
            <artifactId>webcomponentsjs</artifactId>
        </dependency>

        <dependency>
            <groupId>org.osgi</groupId>
            <artifactId>osgi.cmpn</artifactId>
            <version>${osgi.compendium.version}</version>
            <scope>provided</scope>
        </dependency>

        <dependency>
            <groupId>org.osgi</groupId>
            <artifactId>org.osgi.core</artifactId>
            <version>${osgi.core.version}</version>
            <scope>provided</scope>
        </dependency>
    </dependencies>

    <build>
        <plugins>
            <!-- This module is mapped to default web context -->
            <plugin>
                <groupId>org.eclipse.jetty</groupId>
                <artifactId>jetty-maven-plugin</artifactId>
                <version>${jetty.version}</version>
                <executions>
                    <!-- start and stop jetty (running our app) when running
                        integration tests -->
                    <execution>
                        <id>start-jetty</id>
                        <phase>pre-integration-test</phase>
                        <goals>
                            <goal>start</goal>
                        </goals>
                    </execution>
                    <execution>
                        <id>stop-jetty</id>
                        <phase>post-integration-test</phase>
                        <goals>
                            <goal>stop</goal>
                        </goals>
                    </execution>
                </executions>
            </plugin>
            <plugin>
                <groupId>org.apache.maven.plugins</groupId>
                <artifactId>maven-dependency-plugin</artifactId>
                <executions>
                    <execution>
                        <id>unpack-dependencies</id>
                        <phase>generate-resources</phase>
                        <goals>
                            <goal>unpack-dependencies</goal>
                        </goals>
                        <configuration>
                            <includes>**/webjars/**</includes>
                        </configuration>
                    </execution>
                </executions>
            </plugin>
            <plugin>
                <artifactId>maven-antrun-plugin</artifactId>
                <version>1.7</version>
                <executions>
                    <execution>
                        <id>clean-ui-classes</id>
                        <phase>initialize</phase>
                        <configuration>
                            <tasks>
                                <delete dir="${ui.jar.classes}"></delete>
                            </tasks>
                        </configuration>
                        <goals>
                            <goal>run</goal>
                        </goals>
                    </execution>
                    <execution>
                        <id>repackage-webjars</id>
                        <phase>process-resources</phase>
                        <configuration>
                            <tasks>
                                <mkdir
                                    dir="${ui.jar.classes}/frontend/bower_components"></mkdir>
                                <copy
                                    todir="${ui.jar.classes}/frontend/bower_components">
                                    <fileset
                                        dir="${project.build.directory}/dependency/META-INF/resources/webjars/" />
                                </copy>
                            </tasks>
                        </configuration>
                        <goals>
                            <goal>run</goal>
                        </goals>
                    </execution>
                    <execution>
                        <id>ui-jar-classes</id>
                        <phase>package</phase>
                        <configuration>
                            <tasks>
                                <copy todir="${ui.jar.classes}">
                                    <fileset
                                        dir="${project.build.outputDirectory}" />
                                </copy>
                                <copy
                                    todir="${ui.jar.classes}/META-INF/resources/frontend/bower_components">
                                    <fileset
                                        dir="${ui.jar.classes}/frontend/bower_components" />
                                </copy>
                            </tasks>
                        </configuration>
                        <goals>
                            <goal>run</goal>
                        </goals>
                    </execution>
                </executions>
            </plugin>
            <plugin>
                <groupId>org.codehaus.mojo</groupId>
                <artifactId>build-helper-maven-plugin</artifactId>
                <version>3.0.0</version>
                <executions>
                    <execution>
                        <id>add-resource</id>
                        <phase>generate-resources</phase>
                        <goals>
                            <goal>add-resource</goal>
                        </goals>
                        <configuration>
                            <resources>
                                <!--  This makes static resource files be available
                                via servlet context and via HTTP -->
                                <resource>
                                    <directory>src/main/webapp</directory>
                                    <targetPath></targetPath>
                                </resource>
                            </resources>
                        </configuration>
                    </execution>
                </executions>
            </plugin>
            <plugin>
                <groupId>org.apache.maven.plugins</groupId>
                <artifactId>maven-war-plugin</artifactId>
                <version>${maven.war.plugin.version}</version>
                <configuration>
                    <archive>
                        <manifestEntries>
                            <Implementation-Title>${project.name}
                            </Implementation-Title>
                            <Implementation-Version>${project.version}
                            </Implementation-Version>
                        </manifestEntries>
                    </archive>
                </configuration>
            </plugin>
            <plugin>
                <groupId>org.apache.maven.plugins</groupId>
                <artifactId>maven-jar-plugin</artifactId>
                <configuration>
                    <archive>
                        <manifestFile>${project.build.outputDirectory}/META-INF/MANIFEST.MF</manifestFile>
                        <index>false</index>
                        <manifest>
                            <addDefaultImplementationEntries>true</addDefaultImplementationEntries>
                        </manifest>
                    </archive>
                </configuration>
                <executions>
                    <execution>
                        <id>ui-tests</id>
                        <goals>
                            <goal>test-jar</goal>
                        </goals>
                    </execution>
                    <execution>
                        <id>ui</id>
                        <goals>
                            <goal>jar</goal>
                        </goals>
                        <configuration>
                            <classesDirectory>${ui.jar.classes}</classesDirectory>
                            <!-- Class from the "test-common" module are
                                included into the resulting "root-context" jar. As a result we don't need
                                "test-common" as a dependency. Another option is to have it as a separate
                                bundle. And later on may be we need a test which does it. The lines below
                                allows to exclude "test-common" module classes from the "root-context" jar.
                                I don't really know why jar plugin puts classes from "test-common" module
                                to the "root-context" jar. -->
                            <!-- excludes> <exclude>**/servlet/*</exclude>
                                </excludes -->
                            <classifier>ui</classifier>
                        </configuration>
                    </execution>
                </executions>
            </plugin>
        </plugins>
    </build>

    <profiles>
        <profile>
            <id>local-run</id>
            <activation>
                <property>
                    <name>!test.use.hub</name>
                </property>
            </activation>
            <build>
                <plugins>
                    <plugin>
                        <groupId>com.lazerycode.selenium</groupId>
                        <artifactId>driver-binary-downloader-maven-plugin</artifactId>
                        <version>${driver.binary.downloader.maven.plugin.version}</version>
                        <configuration>
                            <onlyGetDriversForHostOperatingSystem>true</onlyGetDriversForHostOperatingSystem>
                            <rootStandaloneServerDirectory>${project.rootdir}/driver</rootStandaloneServerDirectory>
                            <downloadedZipFileDirectory>${project.rootdir}/driver_zips</downloadedZipFileDirectory>
                            <customRepositoryMap>${project.rootdir}/drivers.xml</customRepositoryMap>
                        </configuration>
                        <executions>
                            <execution>
                                <phase>pre-integration-test</phase>
                                <goals>
                                    <goal>selenium</goal>
                                </goals>
                            </execution>
                        </executions>
                    </plugin>
                </plugins>
            </build>
        </profile>
        <profile>
            <id>productionMode</id>
            <activation>
                <property>
                    <!-- In BrowserStack tests are run on IE11, and transpilation
                        is needed -->
                    <name>test.use.browserstack</name>
                    <value>true</value>
                </property>
            </activation>

            <properties>
                <transpilation.output>${project.build.directory}/build</transpilation.output>
            </properties>

            <dependencies>
                <dependency>
                    <groupId>com.vaadin</groupId>
                    <artifactId>flow-server-production-mode</artifactId>
<<<<<<< HEAD
                    <version>1.5-SNAPSHOT</version>
=======
                    <version>2.0-SNAPSHOT</version>
>>>>>>> 495e90a2
                </dependency>
            </dependencies>

            <build>
                <plugins>
                    <plugin>
                        <groupId>com.vaadin</groupId>
                        <artifactId>flow-maven-plugin</artifactId>
<<<<<<< HEAD
                        <version>1.5-SNAPSHOT</version>
=======
                        <version>2.0-SNAPSHOT</version>
>>>>>>> 495e90a2
                        <executions>
                            <execution>
                                <goals>
                                    <goal>copy-production-files</goal>
                                    <goal>package-for-production</goal>
                                </goals>
                                <configuration>
                                    <transpileOutputDirectory>${transpilation.output}</transpileOutputDirectory>
                                </configuration>
                            </execution>
                        </executions>
                    </plugin>

                    <plugin>
                        <groupId>org.eclipse.jetty</groupId>
                        <artifactId>jetty-maven-plugin</artifactId>
                        <version>${jetty.version}</version>
                        <configuration>
                            <webAppConfig>
                                <containerIncludeJarPattern>^$</containerIncludeJarPattern>
                                <resourceBases>
                                    <resourceBase>${transpilation.output}</resourceBase>
                                </resourceBases>
                            </webAppConfig>
                        </configuration>
                    </plugin>
                </plugins>
            </build>
        </profile>
    </profiles>
</project><|MERGE_RESOLUTION|>--- conflicted
+++ resolved
@@ -6,11 +6,7 @@
     <parent>
         <groupId>com.vaadin</groupId>
         <artifactId>flow-tests</artifactId>
-<<<<<<< HEAD
-        <version>1.5-SNAPSHOT</version>
-=======
         <version>2.0-SNAPSHOT</version>
->>>>>>> 495e90a2
     </parent>
     <artifactId>flow-test-root-context</artifactId>
     <name>Flow root context tests</name>
@@ -312,11 +308,7 @@
                 <dependency>
                     <groupId>com.vaadin</groupId>
                     <artifactId>flow-server-production-mode</artifactId>
-<<<<<<< HEAD
-                    <version>1.5-SNAPSHOT</version>
-=======
                     <version>2.0-SNAPSHOT</version>
->>>>>>> 495e90a2
                 </dependency>
             </dependencies>
 
@@ -325,11 +317,7 @@
                     <plugin>
                         <groupId>com.vaadin</groupId>
                         <artifactId>flow-maven-plugin</artifactId>
-<<<<<<< HEAD
-                        <version>1.5-SNAPSHOT</version>
-=======
                         <version>2.0-SNAPSHOT</version>
->>>>>>> 495e90a2
                         <executions>
                             <execution>
                                 <goals>
