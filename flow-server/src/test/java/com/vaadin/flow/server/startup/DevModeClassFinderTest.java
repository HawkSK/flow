/*
 * Copyright 2000-2018 Vaadin Ltd.
 *
 * Licensed under the Apache License, Version 2.0 (the "License"); you may not
 * use this file except in compliance with the License. You may obtain a copy of
 * the License at
 *
 * http://www.apache.org/licenses/LICENSE-2.0
 *
 * Unless required by applicable law or agreed to in writing, software
 * distributed under the License is distributed on an "AS IS" BASIS, WITHOUT
 * WARRANTIES OR CONDITIONS OF ANY KIND, either express or implied. See the
 * License for the specific language governing permissions and limitations under
 * the License.
 */
package com.vaadin.flow.server.startup;

import javax.servlet.annotation.HandlesTypes;

import java.util.Arrays;
import java.util.Collection;
import java.util.Collections;
import java.util.List;
import java.util.stream.Collectors;
import java.util.stream.Stream;

import org.junit.Assert;
import org.junit.Test;

import com.vaadin.flow.component.dependency.CssImport;
import com.vaadin.flow.component.dependency.JavaScript;
import com.vaadin.flow.component.dependency.JsModule;
import com.vaadin.flow.component.dependency.NpmPackage;
import com.vaadin.flow.component.internal.ExportsWebComponent;
import com.vaadin.flow.router.HasErrorParameter;
import com.vaadin.flow.router.Route;
import com.vaadin.flow.server.SessionInitListener;
import com.vaadin.flow.server.UIInitListener;
import com.vaadin.flow.server.VaadinServiceInitListener;
import com.vaadin.flow.server.startup.DevModeInitializer.DevModeClassFinder;
import com.vaadin.flow.theme.NoTheme;
import com.vaadin.flow.theme.Theme;
import com.vaadin.flow.theme.ThemeDefinition;

import static org.junit.Assert.assertTrue;

public class DevModeClassFinderTest {

    private DevModeClassFinder classFinder = new DevModeClassFinder(
            Collections.emptySet());

    @Test
    public void applicableClasses_knownClasses() {
        Collection<Class<?>> classes = getApplicableClasses();
<<<<<<< HEAD

        List<Class<?>> knownClasses = Arrays.asList(
            Route.class,
            UIInitListener.class,
            VaadinServiceInitListener.class,
            ExportsWebComponent.class,
            NpmPackage.class,
            NpmPackage.Container.class,
            JsModule.class,
            JsModule.Container.class,
            JavaScript.class,
            JavaScript.Container.class,
            CssImport.class,
            CssImport.Container.class,
            Theme.class,
            NoTheme.class);

        for (Class<?> clz : classes) {
            assertTrue("should be a known class " + clz.getName(), knownClasses.contains(clz));
        }
        Assert.assertEquals(knownClasses.size(), classes.size());
=======
        Assert.assertTrue(classes.contains(Route.class));
        Assert.assertTrue(classes.contains(UIInitListener.class));
        Assert.assertTrue(classes.contains(VaadinServiceInitListener.class));
        Assert.assertTrue(classes.contains(ExportsWebComponent.class));
        Assert.assertTrue(classes.contains(NpmPackage.class));
        Assert.assertTrue(classes.contains(NpmPackage.Container.class));
        Assert.assertTrue(classes.contains(JsModule.class));
        Assert.assertTrue(classes.contains(JsModule.Container.class));
        Assert.assertTrue(classes.contains(JavaScript.class));
        Assert.assertTrue(classes.contains(JavaScript.Container.class));
        Assert.assertTrue(classes.contains(CssImport.class));
        Assert.assertTrue(classes.contains(CssImport.Container.class));
        Assert.assertTrue(classes.contains(Theme.class));
        Assert.assertTrue(classes.contains(NoTheme.class));
        Assert.assertTrue(classes.contains(HasErrorParameter.class));

        Assert.assertEquals(15, classes.size());
>>>>>>> 050e0784
    }

    @Test
    public void callGetSubTypesOfByClass_expectedType_doesNotThrow() {
        for (Class<?> clazz : getApplicableClasses()) {
            classFinder.getSubTypesOf(clazz);
        }
    }

    @Test
    public void callGetSubTypesOfByName_expectedType_doesNotThrow()
            throws ClassNotFoundException {
        for (Class<?> clazz : getApplicableClasses()) {
            classFinder.getSubTypesOf(clazz.getName());
        }
    }

    @Test
    public void callGetgetAnnotatedClassesByName_expectedType_doesNotThrow()
            throws ClassNotFoundException {
        for (Class<?> clazz : getApplicableClasses()) {
            classFinder.getAnnotatedClasses(clazz.getName());
        }
    }

    @Test
    public void callGetgetAnnotatedClassesByClass_expectedType_doesNotThrow()
            throws ClassNotFoundException {
        for (Class<?> clazz : getApplicableClasses()) {
            if (clazz.isAnnotation()) {
                classFinder.getAnnotatedClasses((Class) clazz);
            }
        }
    }

    @Test(expected = IllegalArgumentException.class)
    public void callGetgetAnnotatedClassesByClass_unexpectedType_throw() {
        classFinder.getAnnotatedClasses(Test.class);
    }

    @Test(expected = IllegalArgumentException.class)
    public void callGetgetAnnotatedClassesByName_unexpectedType_throw()
            throws ClassNotFoundException {
        classFinder.getAnnotatedClasses(ThemeDefinition.class.getName());
    }

    @Test(expected = IllegalArgumentException.class)
    public void callGetSubTypesOfByClass_unexpectedType_throw() {
        DevModeClassFinder classFinder = new DevModeClassFinder(
                Collections.emptySet());
        classFinder.getSubTypesOf(Object.class);
    }

    @Test(expected = IllegalArgumentException.class)
    public void callGetSubTypesOfByName_unexpectedType_throw()
            throws ClassNotFoundException {
        classFinder.getSubTypesOf(SessionInitListener.class.getName());
    }

    private Collection<Class<?>> getApplicableClasses() {
        HandlesTypes handlesTypes = DevModeInitializer.class
                .getAnnotation(HandlesTypes.class);
        return Stream.of(handlesTypes.value()).collect(Collectors.toList());
    }
}<|MERGE_RESOLUTION|>--- conflicted
+++ resolved
@@ -52,7 +52,6 @@
     @Test
     public void applicableClasses_knownClasses() {
         Collection<Class<?>> classes = getApplicableClasses();
-<<<<<<< HEAD
 
         List<Class<?>> knownClasses = Arrays.asList(
             Route.class,
@@ -68,31 +67,14 @@
             CssImport.class,
             CssImport.Container.class,
             Theme.class,
-            NoTheme.class);
+            NoTheme.class,
+            HasErrorParameter.class);
 
         for (Class<?> clz : classes) {
             assertTrue("should be a known class " + clz.getName(), knownClasses.contains(clz));
         }
         Assert.assertEquals(knownClasses.size(), classes.size());
-=======
-        Assert.assertTrue(classes.contains(Route.class));
-        Assert.assertTrue(classes.contains(UIInitListener.class));
-        Assert.assertTrue(classes.contains(VaadinServiceInitListener.class));
-        Assert.assertTrue(classes.contains(ExportsWebComponent.class));
-        Assert.assertTrue(classes.contains(NpmPackage.class));
-        Assert.assertTrue(classes.contains(NpmPackage.Container.class));
-        Assert.assertTrue(classes.contains(JsModule.class));
-        Assert.assertTrue(classes.contains(JsModule.Container.class));
-        Assert.assertTrue(classes.contains(JavaScript.class));
-        Assert.assertTrue(classes.contains(JavaScript.Container.class));
-        Assert.assertTrue(classes.contains(CssImport.class));
-        Assert.assertTrue(classes.contains(CssImport.Container.class));
-        Assert.assertTrue(classes.contains(Theme.class));
-        Assert.assertTrue(classes.contains(NoTheme.class));
-        Assert.assertTrue(classes.contains(HasErrorParameter.class));
-
         Assert.assertEquals(15, classes.size());
->>>>>>> 050e0784
     }
 
     @Test
