--- conflicted
+++ resolved
@@ -51,13 +51,12 @@
     @Test
     public void applicableClasses_knownClasses() {
         Collection<Class<?>> classes = getApplicableClasses();
-<<<<<<< HEAD
 
         List<Class<?>> knownClasses = Arrays.asList(
             Route.class,
             UIInitListener.class,
             VaadinServiceInitListener.class,
-            WebComponentExporter.class,
+            ExportsWebComponent.class,
             NpmPackage.class,
             NpmPackage.Container.class,
             JsModule.class,
@@ -73,24 +72,6 @@
             assertTrue("should be a known class " + clz.getName(), knownClasses.contains(clz));
         }
         Assert.assertEquals(knownClasses.size(), classes.size());
-=======
-        Assert.assertTrue(classes.contains(Route.class));
-        Assert.assertTrue(classes.contains(UIInitListener.class));
-        Assert.assertTrue(classes.contains(VaadinServiceInitListener.class));
-        Assert.assertTrue(classes.contains(ExportsWebComponent.class));
-        Assert.assertTrue(classes.contains(NpmPackage.class));
-        Assert.assertTrue(classes.contains(NpmPackage.Container.class));
-        Assert.assertTrue(classes.contains(JsModule.class));
-        Assert.assertTrue(classes.contains(JsModule.Container.class));
-        Assert.assertTrue(classes.contains(JavaScript.class));
-        Assert.assertTrue(classes.contains(JavaScript.Container.class));
-        Assert.assertTrue(classes.contains(CssImport.class));
-        Assert.assertTrue(classes.contains(CssImport.Container.class));
-        Assert.assertTrue(classes.contains(Theme.class));
-        Assert.assertTrue(classes.contains(NoTheme.class));
-
-        Assert.assertEquals(14, classes.size());
->>>>>>> 3e30650d
     }
 
     @Test
