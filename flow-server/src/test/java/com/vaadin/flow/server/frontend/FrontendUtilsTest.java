/*
 * Copyright 2000-2018 Vaadin Ltd.
 *
 * Licensed under the Apache License, Version 2.0 (the "License"); you may not
 * use this file except in compliance with the License. You may obtain a copy of
 * the License at
 *
 * http://www.apache.org/licenses/LICENSE-2.0
 *
 * Unless required by applicable law or agreed to in writing, software
 * distributed under the License is distributed on an "AS IS" BASIS, WITHOUT
 * WARRANTIES OR CONDITIONS OF ANY KIND, either express or implied. See the
 * License for the specific language governing permissions and limitations under
 * the License.
 */
package com.vaadin.flow.server.frontend;

import java.io.ByteArrayInputStream;
import java.io.ByteArrayOutputStream;
import java.io.File;
import java.io.IOException;
import java.io.PrintStream;
import java.io.UnsupportedEncodingException;
<<<<<<< HEAD
import java.nio.file.Path;
=======
import java.nio.charset.StandardCharsets;
>>>>>>> 3e30650d
import java.util.stream.Collectors;
import java.util.stream.Stream;

import org.apache.commons.io.IOUtils;
import org.junit.Assert;
import org.junit.Before;
import org.junit.Rule;
import org.junit.Test;
import org.junit.rules.ExpectedException;
import org.junit.rules.TemporaryFolder;
import org.mockito.Mockito;
import org.slf4j.LoggerFactory;

import com.vaadin.flow.function.DeploymentConfiguration;
import com.vaadin.flow.server.VaadinService;

import static com.vaadin.flow.server.Constants.SERVLET_PARAMETER_STATISTICS_JSON;
import static com.vaadin.flow.server.Constants.STATISTICS_JSON_DEFAULT;
import static com.vaadin.flow.server.Constants.VAADIN_SERVLET_RESOURCES;
import static com.vaadin.flow.server.frontend.FrontendUtils.checkForFaultyNpmVersion;
import static com.vaadin.flow.server.frontend.NodeUpdateTestUtil.createStubNode;
import static org.hamcrest.Matchers.containsString;
import static org.hamcrest.Matchers.not;
import static org.junit.Assert.assertEquals;
import static org.junit.Assert.assertFalse;
import static org.junit.Assert.assertThat;
import static org.junit.Assert.assertTrue;

public class FrontendUtilsTest {

    public static final String DEFAULT_NODE = FrontendUtils.isWindows() ?
            "node\\node.exe" :
            "node/node";

    public static final String NPM_CLI_STRING = Stream
            .of("node", "node_modules", "npm", "bin", "npm-cli.js")
            .collect(Collectors.joining(File.separator));
    @Rule
    public ExpectedException exception = ExpectedException.none();

    @Rule
    public final TemporaryFolder tmpDir = new TemporaryFolder();

    private String baseDir;

    @Before
    public void setup() {
        baseDir = tmpDir.getRoot().getAbsolutePath();
    }

    @Test
    public void should_useProjectNodeFirst() throws Exception {
        if (FrontendUtils.isWindows()) {
            LoggerFactory.getLogger(FrontendUtilsTest.class).info("Skipping test on windows until a fake node.exe that isn't caught by Window defender can be created.");
            return;
        }
        createStubNode(true, true, baseDir);

        assertThat(FrontendUtils.getNodeExecutable(baseDir),
                containsString(DEFAULT_NODE));
        assertThat(FrontendUtils.getNpmExecutable(baseDir)
                .get(0), containsString(DEFAULT_NODE));
        assertThat(FrontendUtils.getNpmExecutable(baseDir)
                .get(1), containsString(NPM_CLI_STRING));
    }

    @Test
    public void should_useProjectNpmFirst() throws Exception {
        if (FrontendUtils.isWindows()) {
            LoggerFactory.getLogger(FrontendUtilsTest.class).info("Skipping test on windows until a fake node.exe that isn't caught by Window defender can be created.");
            return;
        }
        createStubNode(false, true, baseDir);

        assertThat(FrontendUtils.getNodeExecutable(baseDir),
                containsString("node"));
        assertThat(FrontendUtils.getNodeExecutable(baseDir),
                not(containsString(DEFAULT_NODE)));
        assertThat(FrontendUtils.getNpmExecutable(baseDir)
                .get(0), containsString("node"));
        assertThat(FrontendUtils.getNpmExecutable(baseDir)
                .get(1), containsString(NPM_CLI_STRING));
    }

    @Test
    public void should_useSystemNode() {
        assertThat(FrontendUtils.getNodeExecutable(baseDir),
                containsString("node"));
        assertThat(FrontendUtils.getNodeExecutable(baseDir),
                not(containsString(DEFAULT_NODE)));
        assertThat(FrontendUtils.getNpmExecutable(baseDir)
                .get(0), containsString("npm"));
        assertThat(FrontendUtils.getNodeExecutable(baseDir),
                not(containsString(NPM_CLI_STRING)));
        assertEquals(1, FrontendUtils
                .getNpmExecutable(baseDir).size());
    }

    @Test
    public void parseValidVersions() {
        FrontendVersion sixPointO = new FrontendVersion(6, 0);

        FrontendVersion requiredVersionTen = new FrontendVersion(10, 0);
        assertFalse(
                FrontendUtils.isVersionAtLeast(sixPointO, requiredVersionTen));
        assertFalse(FrontendUtils
                .isVersionAtLeast(sixPointO, new FrontendVersion(6, 1)));
        assertTrue(FrontendUtils.isVersionAtLeast(new FrontendVersion("10.0.0"),
                requiredVersionTen));
        assertTrue(FrontendUtils.isVersionAtLeast(new FrontendVersion("10.0.2"),
                requiredVersionTen));
        assertTrue(FrontendUtils.isVersionAtLeast(new FrontendVersion("10.2.0"),
                requiredVersionTen));
    }

    @Test
    public void validateLargerThan_passesForNewVersion() {
        FrontendUtils.validateToolVersion("test", new FrontendVersion("10.0.2"),
                new FrontendVersion(10, 0), new FrontendVersion(10, 0));
        FrontendUtils.validateToolVersion("test", new FrontendVersion("10.1.2"),
                new FrontendVersion(10, 0), new FrontendVersion(10, 0));
        FrontendUtils.validateToolVersion("test", new FrontendVersion("11.0.2"),
                new FrontendVersion(10, 0), new FrontendVersion(10, 0));
    }

    @Test
    public void validateLargerThan_logsForSlightlyOldVersion()
            throws UnsupportedEncodingException {
        PrintStream orgErr = System.err;
        ByteArrayOutputStream out = new ByteArrayOutputStream();
        System.setErr(new PrintStream(out));
        try {
            FrontendUtils.validateToolVersion("test",
                    new FrontendVersion(9,0, 0), new FrontendVersion(10, 0),new FrontendVersion( 8, 0));
            String logged = out.toString("utf-8")
                    // fix for windows
                    .replace("\r", "");
            Assert.assertTrue(logged.contains(
                    "Your installed 'test' version (9.0.0) is not supported but should still work. Supported versions are 10.0+\n"));
        } finally {
            System.setErr(orgErr);
        }
    }

    @Test
    public void validateLargerThan_throwsForOldVersion() {
        try {
            FrontendUtils.validateToolVersion("test",
                    new FrontendVersion(7,5,0), new FrontendVersion(10, 0),new FrontendVersion(8, 0));
            Assert.fail("No exception was thrown for old version");
        } catch (IllegalStateException e) {
            Assert.assertTrue(e.getMessage().contains(
                    "Your installed 'test' version (7.5.0) is too old. Supported versions are 10.0+"));
        }
    }

    @Test
    public void validateLargerThan_ignoredWithProperty() {
        try {
            System.setProperty("vaadin.ignoreVersionChecks", "true");
            FrontendUtils.validateToolVersion("test", new FrontendVersion(0, 0),
                    new FrontendVersion(10, 2), new FrontendVersion(10, 2));
        } finally {
            System.clearProperty("vaadin.ignoreVersionChecks");
        }
    }

    @Test
    public void parseValidToolVersions() throws IOException {
        Assert.assertEquals("10.11.12",
                FrontendUtils.parseVersionString("v10.11.12"));
        Assert.assertEquals("8.0.0",
                FrontendUtils.parseVersionString("v8.0.0"));
        Assert.assertEquals("8.0.0",
                FrontendUtils.parseVersionString("8.0.0"));
        Assert.assertEquals("6.9.0", FrontendUtils
                .parseVersionString("Aktive Codepage: 1252\n" + "6.9.0\n" + ""));
    }

    @Test(expected = IOException.class)
    public void parseEmptyToolVersions() throws IOException {
        FrontendUtils.parseVersionString(" \n");
    }

    @Test
    public void knownFaultyNpmVersionThrowsException() {
        assertFaultyNpmVersion(new FrontendVersion(6,11,0));
        assertFaultyNpmVersion(new FrontendVersion(6,11,1));
        assertFaultyNpmVersion(new FrontendVersion(6,11,2));
    }

    private void assertFaultyNpmVersion(FrontendVersion version) {
        try {
            checkForFaultyNpmVersion(version);
            Assert.fail("No exception was thrown for bad npm version");
        } catch (IllegalStateException e) {
            Assert.assertTrue("Faulty version "+version.getFullVersion()+" returned wrong exception message", e.getMessage().contains(
                    "Your installed 'npm' version ("+version.getFullVersion()+") is known to have problems."));
        }
    }

    @Test
    public void assetsByChunkIsCorrectlyParsedFromStats() throws IOException {
        VaadinService service = setupStatsAssetMocks("ValidStats.json");

        String statsAssetsByChunkName = FrontendUtils
                .getStatsAssetsByChunkName(service);

        Assert.assertEquals("{" +
                "\"index\": \"build/index-1111.cache.js\"," +
                "\"index.es5\": \"build/index.es5-2222.cache.js\"" +
                "}", statsAssetsByChunkName);
    }

    @Test
    public void formattingError_assetsByChunkIsCorrectlyParsedFromStats() throws IOException {
        VaadinService service = setupStatsAssetMocks("MissFormatStats.json");

        String statsAssetsByChunkName = FrontendUtils
                .getStatsAssetsByChunkName(service);

        Assert.assertEquals("{" +
                "\"index\": \"build/index-1111.cache.js\"," +
                "\"index.es5\": \"build/index.es5-2222.cache.js\"" +
                "}", statsAssetsByChunkName);
    }

    @Test
<<<<<<< HEAD
    public void should_getUnixRelativePath_when_givenTwoPaths() {
        Path sourcePath = Mockito.mock(Path.class);
        Path relativePath = Mockito.mock(Path.class);
        Mockito.when(sourcePath.relativize(Mockito.any()))
                .thenReturn(relativePath);
        Mockito.when(relativePath.toString())
                .thenReturn("this\\is\\windows\\path");

        String relativeUnixPath = FrontendUtils.getUnixRelativePath(sourcePath,
                tmpDir.getRoot().toPath());
        Assert.assertEquals(
                "Should replace windows path separator with unix path separator",
                "this/is/windows/path", relativeUnixPath);
        Mockito.when(relativePath.toString()).thenReturn("this/is/unix/path");

        relativeUnixPath = FrontendUtils.getUnixRelativePath(sourcePath,
                tmpDir.getRoot().toPath());
        Assert.assertEquals(
                "Should keep the same path when it uses unix path separator",
                "this/is/unix/path", relativeUnixPath);
    }

=======
    public void faultyStatsFileReturnsNull() throws IOException {
        VaadinService service = setupStatsAssetMocks("InvalidStats.json");

        String statsAssetsByChunkName = FrontendUtils
                .getStatsAssetsByChunkName(service);

        Assert.assertNull(statsAssetsByChunkName);
    }

    private VaadinService setupStatsAssetMocks(String statsFile) throws IOException {
        String stats = IOUtils.toString(
                FrontendUtilsTest.class.getClassLoader().getResourceAsStream(statsFile),
                StandardCharsets.UTF_8);

        VaadinService service = Mockito.mock(VaadinService.class);
        ClassLoader classLoader = Mockito.mock(ClassLoader.class);
        DeploymentConfiguration deploymentConfiguration = Mockito
                .mock(DeploymentConfiguration.class);

        Mockito.when(service.getClassLoader()).thenReturn(classLoader);
        Mockito.when(service.getDeploymentConfiguration())
                .thenReturn(deploymentConfiguration);
        Mockito.when(deploymentConfiguration
                .getStringProperty(SERVLET_PARAMETER_STATISTICS_JSON,
                        VAADIN_SERVLET_RESOURCES + STATISTICS_JSON_DEFAULT))
                .thenReturn(VAADIN_SERVLET_RESOURCES + STATISTICS_JSON_DEFAULT);
        Mockito.when(classLoader.getResourceAsStream(
                VAADIN_SERVLET_RESOURCES + STATISTICS_JSON_DEFAULT))
                .thenReturn(new ByteArrayInputStream(stats.getBytes()));
        return service;
    }
>>>>>>> 3e30650d
}<|MERGE_RESOLUTION|>--- conflicted
+++ resolved
@@ -21,11 +21,8 @@
 import java.io.IOException;
 import java.io.PrintStream;
 import java.io.UnsupportedEncodingException;
-<<<<<<< HEAD
 import java.nio.file.Path;
-=======
 import java.nio.charset.StandardCharsets;
->>>>>>> 3e30650d
 import java.util.stream.Collectors;
 import java.util.stream.Stream;
 
@@ -254,7 +251,6 @@
     }
 
     @Test
-<<<<<<< HEAD
     public void should_getUnixRelativePath_when_givenTwoPaths() {
         Path sourcePath = Mockito.mock(Path.class);
         Path relativePath = Mockito.mock(Path.class);
@@ -277,7 +273,7 @@
                 "this/is/unix/path", relativeUnixPath);
     }
 
-=======
+    @Test
     public void faultyStatsFileReturnsNull() throws IOException {
         VaadinService service = setupStatsAssetMocks("InvalidStats.json");
 
@@ -309,5 +305,4 @@
                 .thenReturn(new ByteArrayInputStream(stats.getBytes()));
         return service;
     }
->>>>>>> 3e30650d
 }