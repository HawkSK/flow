--- conflicted
+++ resolved
@@ -204,16 +204,15 @@
             return log();
         }
 
-<<<<<<< HEAD
         @Override
         protected String getImportsNotFoundMessage() {
             return getAbsentPackagesMessage();
-=======
+        }
+
         protected List<String> getDefinitionLines() {
             List<String> lines = new ArrayList<>();
             addLines(lines, EXPORT_MODULES_DEF);
             return lines;
->>>>>>> 9355407f
         }
     }
 
@@ -362,13 +361,8 @@
             FrontendDependenciesScanner frontendDepScanner,
             SerializableFunction<ClassFinder, FrontendDependenciesScanner> fallBackScannerProvider,
             File npmFolder, File generatedPath, File frontendDirectory,
-<<<<<<< HEAD
             File tokenFile, JsonObject tokenFileData, boolean disablePnpm) {
-        super(finder, frontendDepScanner, npmFolder, generatedPath);
-=======
-            File tokenFile, JsonObject tokenFileData) {
         super(finder, frontendDepScanner, npmFolder, generatedPath, null);
->>>>>>> 9355407f
         this.frontendDirectory = frontendDirectory;
         fallbackScanner = fallBackScannerProvider.apply(finder);
         this.tokenFile = tokenFile;
