/*
 * Copyright 2000-2020 Vaadin Ltd.
 *
 * Licensed under the Apache License, Version 2.0 (the "License"); you may not
 * use this file except in compliance with the License. You may obtain a copy of
 * the License at
 *
 * http://www.apache.org/licenses/LICENSE-2.0
 *
 * Unless required by applicable law or agreed to in writing, software
 * distributed under the License is distributed on an "AS IS" BASIS, WITHOUT
 * WARRANTIES OR CONDITIONS OF ANY KIND, either express or implied. See the
 * License for the specific language governing permissions and limitations under
 * the License.
 */
package com.vaadin.flow.server;

<<<<<<< HEAD
=======
import java.util.Enumeration;
>>>>>>> 7115ef81
import java.util.HashMap;
import java.util.Locale;
import java.util.Map;
import java.util.Map.Entry;
import java.util.Properties;

import com.vaadin.flow.function.DeploymentConfiguration;
import com.vaadin.flow.server.startup.ApplicationConfiguration;
import com.vaadin.flow.shared.communication.PushMode;

import static com.vaadin.flow.server.InitParameters.SERVLET_PARAMETER_CLOSE_IDLE_SESSIONS;
import static com.vaadin.flow.server.InitParameters.SERVLET_PARAMETER_DEVMODE_ENABLE_LIVE_RELOAD;
import static com.vaadin.flow.server.InitParameters.SERVLET_PARAMETER_DISABLE_XSRF_PROTECTION;
import static com.vaadin.flow.server.InitParameters.SERVLET_PARAMETER_PRODUCTION_MODE;
import static com.vaadin.flow.server.InitParameters.SERVLET_PARAMETER_REQUEST_TIMING;
import static com.vaadin.flow.server.InitParameters.SERVLET_PARAMETER_SEND_URLS_AS_PARAMETERS;
import static com.vaadin.flow.server.InitParameters.SERVLET_PARAMETER_SYNC_ID_CHECK;

/**
 * The property handling implementation of {@link DeploymentConfiguration} based
 * on a base class for resolving system properties and a set of init parameters.
 *
 * @since 1.2
 */
public class PropertyDeploymentConfiguration
        extends AbstractDeploymentConfiguration {

    private final Class<?> systemPropertyBaseClass;

    private final Properties initialParameters;

    /**
     * Contains properties from both: parent config and provided properties.
     */
    private final Properties allProperties;

    private final ApplicationConfiguration parentConfig;

    /**
     * Create a new property deployment configuration instance.
     * 
     * @param parentConfig
     *            a parent application configuration
     * @param systemPropertyBaseClass
     *            the class that should be used as a basis when reading system
     *            properties
     * @param initParameters
     *            the init parameters that should make up the foundation for
     *            this configuration
     */
<<<<<<< HEAD
    public PropertyDeploymentConfiguration(Class<?> systemPropertyBaseClass,
            Properties initParameters) {
        super(filterStringProperties(initParameters));
        initialParameters = initParameters;
=======
    public PropertyDeploymentConfiguration(
            ApplicationConfiguration parentConfig,
            Class<?> systemPropertyBaseClass, Properties initParameters) {
        super(filterStringProperties(initParameters));
        this.parentConfig = parentConfig;
        allProperties = mergeProperties(parentConfig, initParameters);
>>>>>>> 7115ef81
        this.systemPropertyBaseClass = systemPropertyBaseClass;
    }

    /**
     * Gets an system property value.
     *
     * @param parameterName
     *            the Name or the parameter.
     * @return String value or null if not found
     */
    @Override
    protected String getSystemProperty(String parameterName) {
        String pkgName;
        final Package pkg = systemPropertyBaseClass.getPackage();
        if (pkg != null) {
            pkgName = pkg.getName();
        } else {
            final String className = systemPropertyBaseClass.getName();
            int index = className.lastIndexOf('.');
            if (index >= 0) {
                pkgName = className.substring(0, index);
            } else {
                pkgName = null;
            }
        }
        if (pkgName == null) {
            pkgName = "";
        } else if (!pkgName.isEmpty()) {
            pkgName += '.';
        }
        String val = System.getProperty(pkgName + parameterName);
        if (val != null) {
            return val;
        }

        // Try lowercased system properties
        val = System.getProperty(
                pkgName + parameterName.toLowerCase(Locale.ENGLISH));

        if (val != null) {
            return val;
        }

        return super.getSystemProperty(parameterName);
    }

    /**
     * Gets an application property value.
     *
     * @param parameterName
     *            the Name or the parameter.
     * @return String value or null if not found
     */
    @Override
    public String getApplicationProperty(String parameterName) {
        String val = getApplicationProperty(getProperties()::get,
                parameterName);
        if (val == null) {
            val = getApplicationProperty(
                    prop -> parentConfig.getStringProperty(prop, null),
                    parameterName);
        }
        return val;
    }

<<<<<<< HEAD
        String val = getProperties().get(parameterName);
        if (val != null) {
            return val;
=======
    @Override
    public boolean isProductionMode() {
        if (isOwnProperty(SERVLET_PARAMETER_PRODUCTION_MODE)) {
            return getBooleanProperty(SERVLET_PARAMETER_PRODUCTION_MODE, false);
>>>>>>> 7115ef81
        }
        return parentConfig.isProductionMode();
    }

<<<<<<< HEAD
        // Try lower case application properties for backward compatibility with
        // 3.0.2 and earlier
        val = getProperties().get(parameterName.toLowerCase());
=======
    @Override
    public boolean enableDevServer() {
        if (isOwnProperty(InitParameters.SERVLET_PARAMETER_ENABLE_DEV_SERVER)) {
            return super.enableDevServer();
        }
        return parentConfig.enableDevServer();
    }
>>>>>>> 7115ef81

    @Override
    public boolean useV14Bootstrap() {
        if (isOwnProperty(InitParameters.SERVLET_PARAMETER_USE_V14_BOOTSTRAP)) {
            return super.useV14Bootstrap();
        }
        return parentConfig.useV14Bootstrap();
    }

    @Override
    public boolean isPnpmEnabled() {
        if (isOwnProperty(InitParameters.SERVLET_PARAMETER_ENABLE_PNPM)) {
            return super.isPnpmEnabled();
        }
        return parentConfig.isPnpmEnabled();
    }

    @Override
    public boolean reuseDevServer() {
        if (isOwnProperty(InitParameters.SERVLET_PARAMETER_REUSE_DEV_SERVER)) {
            return super.reuseDevServer();
        }
        return parentConfig.reuseDevServer();
    }

    @Override
    public boolean isRequestTiming() {
        return getBooleanProperty(SERVLET_PARAMETER_REQUEST_TIMING,
                !isProductionMode());
    }

    @Override
    public boolean isXsrfProtectionEnabled() {
        if (isOwnProperty(SERVLET_PARAMETER_DISABLE_XSRF_PROTECTION)) {
            return super.isXsrfProtectionEnabled();
        }
        return parentConfig.isXsrfProtectionEnabled();
    }

    @Override
    public boolean isSyncIdCheckEnabled() {
        return getBooleanProperty(SERVLET_PARAMETER_SYNC_ID_CHECK, true);
    }

    @Override
    public int getHeartbeatInterval() {
        return DefaultDeploymentConfiguration.DEFAULT_HEARTBEAT_INTERVAL;
    }

    @Override
    public int getMaxMessageSuspendTimeout() {
        return DefaultDeploymentConfiguration.DEFAULT_MAX_MESSAGE_SUSPEND_TIMEOUT;
    }

    @Override
    public int getWebComponentDisconnect() {
        return DefaultDeploymentConfiguration.DEFAULT_WEB_COMPONENT_DISCONNECT;
    }

    @Override
    public boolean isSendUrlsAsParameters() {
        return getBooleanProperty(SERVLET_PARAMETER_SEND_URLS_AS_PARAMETERS,
                true);
    }

    @Override
    public boolean isCloseIdleSessions() {
        return getBooleanProperty(SERVLET_PARAMETER_CLOSE_IDLE_SESSIONS, false);
    }

    @Override
    public PushMode getPushMode() {
        return PushMode.DISABLED;
    }

    @Override
    public String getPushURL() {
        return "";
    }

    @Override
    public Properties getInitParameters() {
<<<<<<< HEAD
        return initialParameters;
=======
        return allProperties;
>>>>>>> 7115ef81
    }

    /**
     * Checks if dev mode live reload is enabled or not. It is always disabled
     * in production mode. In development mode, it is enabled by default.
     *
     * @return {@code true} if dev mode live reload is enabled, {@code false}
     *         otherwise
     */
    @Override
    public boolean isDevModeLiveReloadEnabled() {
        return !isProductionMode()
                && getBooleanProperty(
                        SERVLET_PARAMETER_DEVMODE_ENABLE_LIVE_RELOAD, true)
                && enableDevServer(); // gizmo excluded from prod bundle
    }

<<<<<<< HEAD
=======
    /**
     * Checks whether the given {@code property} is the property explicitly set
     * in this deployment configuration (not in it's parent config).
     * <p>
     * The deployment configuration consists of properties defined in the
     * configuration itself and properties which are coming from the application
     * configuration. The properties which are defined in the deployment
     * configuration itself (own properties) should take precedence: their
     * values should override the parent config properties values.
     * 
     * @param property
     *            a property name
     * @return whether the {@code property} is explicitly set in the
     *         configuration
     */
    protected boolean isOwnProperty(String property) {
        return getApplicationProperty(getProperties()::get, property) != null;
    }

    /**
     * Returns parent application configuration;
     * 
     * @return the parent config
     */
    protected ApplicationConfiguration getParentConfiguration() {
        return parentConfig;
    }

    private Properties mergeProperties(ApplicationConfiguration config,
            Properties properties) {
        Properties result = new Properties();
        Enumeration<String> propertyNames = config.getPropertyNames();
        while (propertyNames.hasMoreElements()) {
            String property = propertyNames.nextElement();
            result.put(property, config.getStringProperty(property, null));
        }
        result.putAll(properties);
        return result;
    }

>>>>>>> 7115ef81
    private static Map<String, String> filterStringProperties(
            Properties properties) {
        Map<String, String> result = new HashMap<>();
        for (Entry<Object, Object> entry : properties.entrySet()) {
            Object key = entry.getKey();
            Object value = entry.getValue();
            // Hashtable doesn't allow null for key and value
            if (key instanceof String && value instanceof String) {
                result.put(key.toString(), value.toString());
            }
        }
        return result;
    }
<<<<<<< HEAD
=======

>>>>>>> 7115ef81
}<|MERGE_RESOLUTION|>--- conflicted
+++ resolved
@@ -15,10 +15,7 @@
  */
 package com.vaadin.flow.server;
 
-<<<<<<< HEAD
-=======
 import java.util.Enumeration;
->>>>>>> 7115ef81
 import java.util.HashMap;
 import java.util.Locale;
 import java.util.Map;
@@ -47,8 +44,6 @@
         extends AbstractDeploymentConfiguration {
 
     private final Class<?> systemPropertyBaseClass;
-
-    private final Properties initialParameters;
 
     /**
      * Contains properties from both: parent config and provided properties.
@@ -69,19 +64,12 @@
      *            the init parameters that should make up the foundation for
      *            this configuration
      */
-<<<<<<< HEAD
-    public PropertyDeploymentConfiguration(Class<?> systemPropertyBaseClass,
-            Properties initParameters) {
-        super(filterStringProperties(initParameters));
-        initialParameters = initParameters;
-=======
     public PropertyDeploymentConfiguration(
             ApplicationConfiguration parentConfig,
             Class<?> systemPropertyBaseClass, Properties initParameters) {
         super(filterStringProperties(initParameters));
         this.parentConfig = parentConfig;
         allProperties = mergeProperties(parentConfig, initParameters);
->>>>>>> 7115ef81
         this.systemPropertyBaseClass = systemPropertyBaseClass;
     }
 
@@ -147,25 +135,14 @@
         return val;
     }
 
-<<<<<<< HEAD
-        String val = getProperties().get(parameterName);
-        if (val != null) {
-            return val;
-=======
     @Override
     public boolean isProductionMode() {
         if (isOwnProperty(SERVLET_PARAMETER_PRODUCTION_MODE)) {
             return getBooleanProperty(SERVLET_PARAMETER_PRODUCTION_MODE, false);
->>>>>>> 7115ef81
         }
         return parentConfig.isProductionMode();
     }
 
-<<<<<<< HEAD
-        // Try lower case application properties for backward compatibility with
-        // 3.0.2 and earlier
-        val = getProperties().get(parameterName.toLowerCase());
-=======
     @Override
     public boolean enableDevServer() {
         if (isOwnProperty(InitParameters.SERVLET_PARAMETER_ENABLE_DEV_SERVER)) {
@@ -173,7 +150,6 @@
         }
         return parentConfig.enableDevServer();
     }
->>>>>>> 7115ef81
 
     @Override
     public boolean useV14Bootstrap() {
@@ -256,11 +232,7 @@
 
     @Override
     public Properties getInitParameters() {
-<<<<<<< HEAD
-        return initialParameters;
-=======
         return allProperties;
->>>>>>> 7115ef81
     }
 
     /**
@@ -278,8 +250,6 @@
                 && enableDevServer(); // gizmo excluded from prod bundle
     }
 
-<<<<<<< HEAD
-=======
     /**
      * Checks whether the given {@code property} is the property explicitly set
      * in this deployment configuration (not in it's parent config).
@@ -320,7 +290,6 @@
         return result;
     }
 
->>>>>>> 7115ef81
     private static Map<String, String> filterStringProperties(
             Properties properties) {
         Map<String, String> result = new HashMap<>();
@@ -334,8 +303,5 @@
         }
         return result;
     }
-<<<<<<< HEAD
-=======
-
->>>>>>> 7115ef81
+
 }