/*
 * Copyright 2000-2018 Vaadin Ltd.
 *
 * Licensed under the Apache License, Version 2.0 (the "License"); you may not
 * use this file except in compliance with the License. You may obtain a copy of
 * the License at
 *
 * http://www.apache.org/licenses/LICENSE-2.0
 *
 * Unless required by applicable law or agreed to in writing, software
 * distributed under the License is distributed on an "AS IS" BASIS, WITHOUT
 * WARRANTIES OR CONDITIONS OF ANY KIND, either express or implied. See the
 * License for the specific language governing permissions and limitations under
 * the License.
 */

package com.vaadin.flow.server.frontend;

import java.io.File;
import java.io.Serializable;
import java.util.ArrayList;
import java.util.Collection;
import java.util.Objects;
import java.util.Set;

import com.vaadin.flow.server.ExecutionFailedException;
import com.vaadin.flow.server.FallibleCommand;
import com.vaadin.flow.server.frontend.scanner.ClassFinder;
import com.vaadin.flow.server.frontend.scanner.FrontendDependenciesScanner;

import elemental.json.JsonObject;

import static com.vaadin.flow.server.frontend.FrontendUtils.DEFAULT_FRONTEND_DIR;
import static com.vaadin.flow.server.frontend.FrontendUtils.DEFAULT_GENERATED_DIR;
import static com.vaadin.flow.server.frontend.FrontendUtils.IMPORTS_NAME;
import static com.vaadin.flow.server.frontend.FrontendUtils.PARAM_FRONTEND_DIR;
import static com.vaadin.flow.server.frontend.FrontendUtils.PARAM_GENERATED_DIR;

/**
 * An executor that it's run when the servlet context is initialised in dev-mode
 * or when flow-maven-plugin goals are run. It can chain a set of task to run.
 *
 * @since 2.0
 */
public class NodeTasks implements FallibleCommand {

    /**
     * Build a <code>NodeExecutor</code> instance.
     */
    public static class Builder implements Serializable {

        private final ClassFinder classFinder;

        private final File frontendDirectory;

        private File webpackOutputDirectory = null;

        private String webpackTemplate = null;

        private String webpackGeneratedTemplate = null;

        private boolean enablePackagesUpdate = false;

        private boolean createMissingPackageJson = false;

        private boolean enableImportsUpdate = false;

        private boolean runNpmInstall = false;

        private Set<File> jarFiles = null;

        private boolean copyResources = false;

        private boolean generateEmbeddableWebComponents = true;

        private boolean cleanNpmFiles = false;

        private File frontendResourcesDirectory = null;

        private Set<String> visitedClasses = null;

        private boolean useByteCodeScanner = false;

        private JsonObject tokenFileData;

        /**
         * Directory for for npm and folders and files.
         */
        public final File npmFolder;

        /**
         * Directory where generated files are written.
         */
        public final File generatedFolder;

        /**
         * Is in client-side bootstrapping mode.
         */
        private boolean clientSideMode;

        /**
         * Create a builder instance given an specific npm folder.
         *
         * @param classFinder
         *            a class finder
         * @param npmFolder
         *            folder with the `package.json` file
         */
        public Builder(ClassFinder classFinder, File npmFolder) {
            this(classFinder, npmFolder, new File(npmFolder, System
                    .getProperty(PARAM_GENERATED_DIR, DEFAULT_GENERATED_DIR)));
        }

        /**
         * Create a builder instance with custom npmFolder and generatedPath
         *
         * @param classFinder
         *            a class finder
         * @param npmFolder
         *            folder with the `package.json` file
         * @param generatedPath
         *            folder where flow generated files will be placed.
         */
        public Builder(ClassFinder classFinder, File npmFolder,
                File generatedPath) {
            this(classFinder, npmFolder, generatedPath,
                    new File(npmFolder, System.getProperty(PARAM_FRONTEND_DIR,
                            DEFAULT_FRONTEND_DIR)));
        }

        /**
         * Create a builder instance with all parameters.
         *
         * @param classFinder
         *            a class finder
         * @param npmFolder
         *            folder with the `package.json` file
         * @param generatedPath
         *            folder where flow generated files will be placed.
         * @param frontendDirectory
         *            a directory with project's frontend files
         */
        public Builder(ClassFinder classFinder, File npmFolder,
                File generatedPath, File frontendDirectory) {
            this.classFinder = classFinder;
            this.npmFolder = npmFolder;
            this.generatedFolder = generatedPath.isAbsolute() ? generatedPath
                    : new File(npmFolder, generatedPath.getPath());
            this.frontendDirectory = frontendDirectory.isAbsolute()
                    ? frontendDirectory
                    : new File(npmFolder, frontendDirectory.getPath());
        }

        /**
         * Creates a <code>NodeExecutor</code> using this configuration.
         *
         * @return a <code>NodeExecutor</code> instance
         */
        public NodeTasks build() {
            return new NodeTasks(this);
        }

        /**
         * Sets the webpack related properties.
         *
         * @param webpackOutputDirectory
         *            the directory to set for webpack to output its build
         *            results.
         * @param webpackTemplate
         *            name of the webpack resource to be used as template when
         *            creating the <code>webpack.config.js</code> file.
         * @param webpackGeneratedTemplate
         *            name of the webpack resource to be used as template when
         *            creating the <code>webpack.generated.js</code> file.
         * @return this builder
         */
        public Builder withWebpack(File webpackOutputDirectory,
                String webpackTemplate, String webpackGeneratedTemplate) {
            this.webpackOutputDirectory = webpackOutputDirectory;
            this.webpackTemplate = webpackTemplate;
            this.webpackGeneratedTemplate = webpackGeneratedTemplate;
            return this;
        }

        /**
         * Sets whether to enable packages and webpack file updates. Default is
         * <code>true</code>.
         *
         * @param enablePackagesUpdate
         *            <code>true</code> to enable packages and webpack update,
         *            otherwise <code>false</code>
         * @return this builder
         */
        public Builder enablePackagesUpdate(boolean enablePackagesUpdate) {
            this.enablePackagesUpdate = enablePackagesUpdate;
            return this;
        }

        /**
         * Sets whether to perform always perform clean up procedure. Default is
         * <code>false</code>. When the value is false, npm related files will
         * only be removed when a platform version update is detected.
         *
         * @param forceClean
         *            <code>true</code> to clean npm files always, otherwise
         *            <code>false</code>
         * @return this builder
         */
        public Builder enableNpmFileCleaning(boolean forceClean) {
            this.cleanNpmFiles = forceClean;
            return this;
        }

        /**
         * Sets whether to enable imports file update. Default is
         * <code>false</code>. This will also enable creation of missing package
         * files if set to true.
         *
         * @param enableImportsUpdate
         *            <code>true</code> to enable imports file update, otherwise
         *            <code>false</code>
         * @return this builder
         */
        public Builder enableImportsUpdate(boolean enableImportsUpdate) {
            this.enableImportsUpdate = enableImportsUpdate;
            this.createMissingPackageJson = enableImportsUpdate
                    || createMissingPackageJson;
            return this;
        }

        /**
         * Sets whether run <code>npm install</code> after updating
         * dependencies.
         *
         * @param runNpmInstall
         *            run npm install. Default is <code>false</code>
         * @return the builder
         */
        public Builder runNpmInstall(boolean runNpmInstall) {
            this.runNpmInstall = runNpmInstall;
            return this;
        }

        /**
         * Sets whether copy resources from classpath to the `node_modules`
         * folder as they are available for webpack build.
         *
         * @param jars
         *            set of class nodes to be visited. Not {@code null}
         *
         * @return the builder
         */
        public Builder copyResources(Set<File> jars) {
            Objects.requireNonNull(jars, "Parameter 'jars' must not be null!");
            this.jarFiles = jars;
            this.copyResources = true;
            return this;
        }

        /**
         * Sets whether to collect and package
         * {@link com.vaadin.flow.component.WebComponentExporter} dependencies.
         *
         * @param generateEmbeddableWebComponents
         *            collect dependencies. Default is {@code true}
         * @return the builder
         */
        public Builder withEmbeddableWebComponents(
                boolean generateEmbeddableWebComponents) {
            this.generateEmbeddableWebComponents = generateEmbeddableWebComponents;
            return this;
        }

        /**
         * Sets whether to create the package file if missing.
         *
         * @param create
         *            create the package
         * @return the builder
         */
        public Builder createMissingPackageJson(boolean create) {
            this.createMissingPackageJson = create;
            return this;
        }

        /**
         * Sets a set to which the names of classes visited when finding
         * dependencies will be collected.
         *
         * @param visitedClasses
         *            a set to collect class name to, or <code>null</code> to
         *            not collect visited classes
         * @return the builder, for chaining
         */
        public Builder collectVisitedClasses(Set<String> visitedClasses) {
            this.visitedClasses = visitedClasses;
            return this;
        }

        /**
         * Set local frontend files to be copied from given folder.
         *
         * @param frontendResourcesDirectory
         *            folder to copy local frontend files from
         * @return the builder, for chaining
         */
        public Builder copyLocalResources(File frontendResourcesDirectory) {
            this.frontendResourcesDirectory = frontendResourcesDirectory;
            return this;
        }

        /**
<<<<<<< HEAD
         * Enable clientSideMode which uses `frontend/index` as the entry
         * point.
         * 
         * @param clientSideMode
         *            <code>true</code> to enable the mode, false otherwise.
         * @return the builder, for chaining
         */
        public Builder enableClientSideMode(boolean clientSideMode) {
            this.clientSideMode = clientSideMode;
=======
         * Sets frontend scanner strategy: byte code scanning strategy is used
         * if {@code byteCodeScanner} is {@code true}, full classpath scanner
         * strategy is used otherwise (by default).
         *
         * @param byteCodeScanner
         *            if {@code true} then byte code scanner is used, full
         *            scanner is used otherwise (by default).
         * @return the builder, for chaining
         */
        public Builder useByteCodeScanner(boolean byteCodeScanner) {
            this.useByteCodeScanner = byteCodeScanner;
            return this;
        }

        /**
         * Fill token file data into the provided {@code object}.
         *
         * @param object
         *            the object to fill with token file data
         * @return the builder, for chaining
         */
        public Builder populateTokenFileData(JsonObject object) {
            tokenFileData = object;
>>>>>>> 7b780429
            return this;
        }
    }

    private final Collection<FallibleCommand> commands = new ArrayList<>();

    private NodeTasks(Builder builder) {

        ClassFinder classFinder = null;
        FrontendDependenciesScanner frontendDependencies = null;

        if (builder.enablePackagesUpdate || builder.enableImportsUpdate) {
            classFinder = new ClassFinder.CachedClassFinder(
                    builder.classFinder);

            if (builder.generateEmbeddableWebComponents) {
                FrontendWebComponentGenerator generator = new FrontendWebComponentGenerator(
                        classFinder);
                generator.generateWebComponents(builder.generatedFolder);
            }

            frontendDependencies = new FrontendDependenciesScanner.FrontendDependenciesScannerFactory()
                    .createScanner(!builder.useByteCodeScanner, classFinder,
                            builder.generateEmbeddableWebComponents);
        }

        if (builder.createMissingPackageJson) {
            TaskCreatePackageJson packageCreator = new TaskCreatePackageJson(
                    builder.npmFolder, builder.generatedFolder);
            commands.add(packageCreator);
        }

        generateClientBootstrapFiles(builder);

        if (builder.enablePackagesUpdate) {
            TaskUpdatePackages packageUpdater = new TaskUpdatePackages(
                    classFinder, frontendDependencies, builder.npmFolder,
                    builder.generatedFolder, builder.cleanNpmFiles);
            commands.add(packageUpdater);

            if (builder.runNpmInstall) {
                commands.add(new TaskRunNpmInstall(packageUpdater));
            }
        }

        if (builder.copyResources) {
            commands.add(new TaskCopyFrontendFiles(builder.npmFolder,
                    builder.jarFiles));
        }

        if (builder.frontendResourcesDirectory != null) {
            commands.add(new TaskCopyLocalFrontendFiles(builder.npmFolder,
                    builder.frontendResourcesDirectory));
        }

        if (builder.webpackTemplate != null
                && !builder.webpackTemplate.isEmpty()) {
            commands.add(new TaskUpdateWebpack(builder.frontendDirectory,
                    builder.npmFolder, builder.webpackOutputDirectory,
                    builder.webpackTemplate, builder.webpackGeneratedTemplate,
                    new File(builder.generatedFolder, IMPORTS_NAME), builder.clientSideMode));
        }

        if (builder.enableImportsUpdate) {
            commands.add(new TaskUpdateImports(classFinder,
                    frontendDependencies,
                    finder -> getFallbackScanner(builder, finder),
                    builder.npmFolder, builder.generatedFolder,
                    builder.frontendDirectory, builder.webpackOutputDirectory,
                    builder.tokenFileData));

            if (builder.visitedClasses != null) {
                builder.visitedClasses
                        .addAll(frontendDependencies.getClasses());
            }
        }
    }

<<<<<<< HEAD
    private void generateClientBootstrapFiles(Builder builder) {
        if (builder.clientSideMode) {
            File outputDirectory = new File(builder.npmFolder,
                    FrontendUtils.TARGET);
            TaskGenerateIndexHtml taskGenerateIndexHtml = new TaskGenerateIndexHtml(
                    builder.frontendDirectory,
                    outputDirectory);
            commands.add(taskGenerateIndexHtml);
            TaskGenerateIndexJs taskGenerateIndexJs = new TaskGenerateIndexJs(
                    builder.frontendDirectory,
                    new File(builder.generatedFolder, IMPORTS_NAME), outputDirectory);
            commands.add(taskGenerateIndexJs);
            TaskGenerateTsConfig taskGenerateTsConfig = new TaskGenerateTsConfig(
                    builder.frontendDirectory,
                    builder.npmFolder);
            commands.add(taskGenerateTsConfig);
=======
    private FrontendDependenciesScanner getFallbackScanner(Builder builder,
            ClassFinder finder) {
        if (builder.useByteCodeScanner) {
            return new FrontendDependenciesScanner.FrontendDependenciesScannerFactory()
                    .createScanner(true, finder,
                            builder.generateEmbeddableWebComponents);
        } else {
            return null;
>>>>>>> 7b780429
        }
    }

    @Override
    public void execute() throws ExecutionFailedException {
        for (FallibleCommand command : commands) {
            command.execute();
        }
    }

}<|MERGE_RESOLUTION|>--- conflicted
+++ resolved
@@ -310,7 +310,6 @@
         }
 
         /**
-<<<<<<< HEAD
          * Enable clientSideMode which uses `frontend/index` as the entry
          * point.
          * 
@@ -320,7 +319,10 @@
          */
         public Builder enableClientSideMode(boolean clientSideMode) {
             this.clientSideMode = clientSideMode;
-=======
+            return this;
+        }
+
+        /**
          * Sets frontend scanner strategy: byte code scanning strategy is used
          * if {@code byteCodeScanner} is {@code true}, full classpath scanner
          * strategy is used otherwise (by default).
@@ -344,7 +346,6 @@
          */
         public Builder populateTokenFileData(JsonObject object) {
             tokenFileData = object;
->>>>>>> 7b780429
             return this;
         }
     }
@@ -423,24 +424,24 @@
         }
     }
 
-<<<<<<< HEAD
     private void generateClientBootstrapFiles(Builder builder) {
         if (builder.clientSideMode) {
             File outputDirectory = new File(builder.npmFolder,
                     FrontendUtils.TARGET);
             TaskGenerateIndexHtml taskGenerateIndexHtml = new TaskGenerateIndexHtml(
-                    builder.frontendDirectory,
-                    outputDirectory);
+                    builder.frontendDirectory, outputDirectory);
             commands.add(taskGenerateIndexHtml);
             TaskGenerateIndexJs taskGenerateIndexJs = new TaskGenerateIndexJs(
                     builder.frontendDirectory,
-                    new File(builder.generatedFolder, IMPORTS_NAME), outputDirectory);
+                    new File(builder.generatedFolder, IMPORTS_NAME),
+                    outputDirectory);
             commands.add(taskGenerateIndexJs);
             TaskGenerateTsConfig taskGenerateTsConfig = new TaskGenerateTsConfig(
-                    builder.frontendDirectory,
-                    builder.npmFolder);
+                    builder.frontendDirectory, builder.npmFolder);
             commands.add(taskGenerateTsConfig);
-=======
+        }
+    }
+
     private FrontendDependenciesScanner getFallbackScanner(Builder builder,
             ClassFinder finder) {
         if (builder.useByteCodeScanner) {
@@ -449,7 +450,6 @@
                             builder.generateEmbeddableWebComponents);
         } else {
             return null;
->>>>>>> 7b780429
         }
     }
 
