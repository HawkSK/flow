/*
 * Copyright 2000-2018 Vaadin Ltd.
 *
 * Licensed under the Apache License, Version 2.0 (the "License"); you may not
 * use this file except in compliance with the License. You may obtain a copy of
 * the License at
 *
 * http://www.apache.org/licenses/LICENSE-2.0
 *
 * Unless required by applicable law or agreed to in writing, software
 * distributed under the License is distributed on an "AS IS" BASIS, WITHOUT
 * WARRANTIES OR CONDITIONS OF ANY KIND, either express or implied. See the
 * License for the specific language governing permissions and limitations under
 * the License.
 */

package com.vaadin.flow.server;

import java.io.BufferedReader;
import java.io.BufferedWriter;
import java.io.IOException;
import java.io.InputStream;
import java.io.InputStreamReader;
import java.io.OutputStreamWriter;
import java.io.Serializable;
import java.lang.annotation.Annotation;
import java.nio.charset.StandardCharsets;
import java.util.ArrayList;
import java.util.Collections;
import java.util.EnumMap;
import java.util.Iterator;
import java.util.List;
import java.util.Locale;
import java.util.Map;
import java.util.Optional;
import java.util.Properties;
import java.util.ServiceLoader;
import java.util.function.Consumer;
import java.util.function.Function;
import java.util.function.Supplier;
import java.util.stream.Collectors;
import java.util.stream.Stream;

import org.jsoup.Jsoup;
import org.jsoup.nodes.DataNode;
import org.jsoup.nodes.Document;
import org.jsoup.nodes.DocumentType;
import org.jsoup.nodes.Element;
import org.jsoup.parser.Parser;
import org.jsoup.parser.Tag;
import org.jsoup.select.Elements;
import org.slf4j.Logger;
import org.slf4j.LoggerFactory;

import com.vaadin.flow.client.ClientResourcesUtils;
import com.vaadin.flow.component.PushConfiguration;
import com.vaadin.flow.component.UI;
import com.vaadin.flow.component.page.Inline;
import com.vaadin.flow.component.page.Push;
import com.vaadin.flow.component.page.Viewport;
import com.vaadin.flow.function.DeploymentConfiguration;
import com.vaadin.flow.internal.AnnotationReader;
import com.vaadin.flow.internal.ReflectTools;
import com.vaadin.flow.internal.UrlUtil;
import com.vaadin.flow.internal.UsageStatistics;
import com.vaadin.flow.server.BootstrapUtils.ThemeSettings;
import com.vaadin.flow.server.communication.AtmospherePushConnection;
import com.vaadin.flow.server.communication.PushConnectionFactory;
import com.vaadin.flow.server.communication.UidlWriter;
import com.vaadin.flow.server.frontend.FrontendUtils;
import com.vaadin.flow.shared.ApplicationConstants;
import com.vaadin.flow.shared.VaadinUriResolver;
import com.vaadin.flow.shared.communication.PushMode;
import com.vaadin.flow.shared.ui.Dependency;
import com.vaadin.flow.shared.ui.LoadMode;
import com.vaadin.flow.theme.ThemeDefinition;

import elemental.json.Json;
import elemental.json.JsonArray;
import elemental.json.JsonObject;
import elemental.json.JsonValue;
import elemental.json.impl.JsonUtil;

import static com.vaadin.flow.server.Constants.VAADIN_MAPPING;
import static java.nio.charset.StandardCharsets.UTF_8;

/**
 * Request handler which handles bootstrapping of the application, i.e. the
 * initial GET request.
 *
 * @author Vaadin Ltd
 * @since 1.0
 */
public class BootstrapHandler extends SynchronizedRequestHandler {

    public static final String POLYFILLS_JS = "frontend://bower_components/webcomponentsjs/webcomponents-loader.js";

    private static final CharSequence GWT_STAT_EVENTS_JS =
            "if (typeof window.__gwtStatsEvent != 'function') {"
                    + "window.Vaadin.Flow.gwtStatsEvents = [];"
                    + "window.__gwtStatsEvent = function(event) {"
                    + "window.Vaadin.Flow.gwtStatsEvents.push(event); "
                    + "return true;};};";
    static final String CONTENT_ATTRIBUTE = "content";
    private static final String DEFER_ATTRIBUTE = "defer";
    static final String VIEWPORT = "viewport";
    private static final String META_TAG = "meta";
    private static final String SCRIPT_TAG = "script";

    /**
     * Location of client nocache file, relative to the context root.
     */
    private static final String CLIENT_ENGINE_NOCACHE_FILE =
            ApplicationConstants.CLIENT_ENGINE_PATH + "/client.nocache.js";
    private static final String BOOTSTRAP_JS = readResource(
            "BootstrapHandler.js");
    private static final String BABEL_HELPERS_JS = readResource(
            "babel-helpers.min.js");
    private static final String ES6_COLLECTIONS =
            "//<![CDATA[\n" + readResource("es6-collections.js") + "//]]>";
    private static final String CSS_TYPE_ATTRIBUTE_VALUE = "text/css";

    private static final String CAPTION = "caption";
    private static final String MESSAGE = "message";
    private static final String URL = "url";

    static Supplier<String> clientEngineFile = () -> LazyClientEngineInit.CLIENT_ENGINE_FILE;

    private final PageBuilder pageBuilder;

    /**
     * Creates an instance of the handler with default {@link PageBuilder}.
     */
    public BootstrapHandler() {
        this(new BootstrapPageBuilder());
    }

    /**
     * Creates an instance of the handler using provided page builder.
     *
     * @param pageBuilder
     *         Page builder to use.
     */
    protected BootstrapHandler(PageBuilder pageBuilder) {
        this.pageBuilder = pageBuilder;
    }

    /**
     * Returns the current page builder object.
     *
     * @return Page builder in charge of constructing the resulting page.
     */
    protected PageBuilder getPageBuilder() {
        return pageBuilder;
    }

    private static Logger getLogger() {
        return LoggerFactory.getLogger(BootstrapHandler.class.getName());
    }

    /**
     * Provides context information for the bootstrap process.
     */
    protected static class BootstrapContext {

        private final VaadinRequest request;
        private final VaadinResponse response;
        private final VaadinSession session;
        private final UI ui;
        private final Class<?> pageConfigurationHolder;
        private final ApplicationParameterBuilder parameterBuilder;

        private String appId;
        private PushMode pushMode;
        private JsonObject applicationParameters;
        private BootstrapUriResolver uriResolver;

        /**
         * Creates a new context instance using the given parameters.
         *
         * @param request
         *         the request object
         * @param response
         *         the response object
         * @param session
         *         the current session
         * @param ui
         *         the UI object
         */
        protected BootstrapContext(VaadinRequest request,
                VaadinResponse response, VaadinSession session, UI ui,
                Function<VaadinRequest, String> contextCallback) {
            this.request = request;
            this.response = response;
            this.session = session;
            this.ui = ui;
            parameterBuilder = new ApplicationParameterBuilder(
                    contextCallback);

            pageConfigurationHolder = BootstrapUtils
                    .resolvePageConfigurationHolder(ui, request).orElse(null);

        }

        /**
         * Gets the Vaadin/HTTP response.
         *
         * @return the Vaadin/HTTP response
         */
        public VaadinResponse getResponse() {
            return response;
        }

        /**
         * Gets the Vaadin/HTTP request.
         *
         * @return the Vaadin/HTTP request
         */
        public VaadinRequest getRequest() {
            return request;
        }

        /**
         * Gets the Vaadin session.
         *
         * @return the Vaadin session
         */
        public VaadinSession getSession() {
            return session;
        }

        /**
         * Gets the UI.
         *
         * @return the UI
         */
        public UI getUI() {
            return ui;
        }

        /**
         * Gets the push mode to use.
         *
         * @return the desired push mode
         */
        public PushMode getPushMode() {
            if (pushMode == null) {

                pushMode = getUI().getPushConfiguration().getPushMode();
                if (pushMode == null) {
                    pushMode = getRequest().getService()
                            .getDeploymentConfiguration().getPushMode();
                }

                if (pushMode.isEnabled() && !getRequest().getService()
                        .ensurePushAvailable()) {
                    /*
                     * Fall back if not supported (ensurePushAvailable will log
                     * information to the developer the first time this happens)
                     */
                    pushMode = PushMode.DISABLED;
                }
            }
            return pushMode;
        }

        /**
         * Gets the application id.
         *
         * The application id is defined by
         * {@link VaadinService#getMainDivId(VaadinSession, VaadinRequest)}
         *
         * @return the application id
         */
        public String getAppId() {
            if (appId == null) {
                appId = getRequest().getService()
                        .getMainDivId(getSession(), getRequest());
            }
            return appId;
        }

        /**
         * Gets the application parameters specified by the BootstrapHandler.
         *
         * @return the application parameters that will be written on the page
         */
        public JsonObject getApplicationParameters() {
            if (applicationParameters == null) {
                applicationParameters = parameterBuilder
                        .getApplicationParameters(this);
            }

            return applicationParameters;
        }

        /**
         * Gets the URI resolver to use for bootstrap resources.
         *
         * @return the URI resolver
         */
        public BootstrapUriResolver getUriResolver() {
            if (uriResolver == null) {
                uriResolver = new BootstrapUriResolver(getUI());
            }

            return uriResolver;
        }

        /**
         * Checks if the application is running in production mode.
         *
         * @return <code>true</code> if in production mode, <code>false</code>
         * otherwise.
         */
        public boolean isProductionMode() {
            return request.getService().getDeploymentConfiguration()
                    .isProductionMode();
        }

        /**
         * Gets an annotation from the topmost class in the current navigation
         * target hierarchy.
         *
         * @param <T>
         *         the type of the annotation
         * @param annotationType
         *         the type of the annotation to get
         * @return an annotation, or an empty optional if there is no current
         * navigation target or if it doesn't have the annotation
         */
        public <T extends Annotation> Optional<T> getPageConfigurationAnnotation(
                Class<T> annotationType) {
            if (pageConfigurationHolder == null) {
                return Optional.empty();
            } else {
                return AnnotationReader
                        .getAnnotationFor(pageConfigurationHolder,
                                annotationType);
            }
        }

        /**
         * Gets a a list of annotations from the topmost class in the current
         * navigation target hierarchy.
         *
         * @param <T>
         *         the type of the annotations
         * @param annotationType
         *         the type of the annotation to get
         * @return a list of annotation, or an empty list if there is no current
         * navigation target or if it doesn't have the annotation
         */
        public <T extends Annotation> List<T> getPageConfigurationAnnotations(
                Class<T> annotationType) {
            if (pageConfigurationHolder == null) {
                return Collections.emptyList();
            } else {
                return AnnotationReader
                        .getAnnotationsFor(pageConfigurationHolder,
                                annotationType);
            }
        }

        /**
         * Gets the {@link ThemeDefinition} associated with the
         * pageConfigurationHolder of this context, if any.
         *
         * @return the theme definition, or empty if none is found, or
         * pageConfigurationHolder is <code>null</code>
         * @see UI#getThemeFor(Class, String)
         */
        protected Optional<ThemeDefinition> getTheme() {
            return ui.getThemeFor(pageConfigurationHolder, null);
        }
    }

    /**
     * The URI resolver used in the bootstrap process.
     */
    public static class BootstrapUriResolver extends VaadinUriResolver {
        private String frontendRootUrl;
        private String servletPathToContextRoot;

        /**
         * Creates a new bootstrap resolver based on the given ui.
         *
         * @param ui
         *         the ui to resolve for
         */
        protected BootstrapUriResolver(UI ui) {
            this(ui.getInternals().getContextRootRelativePath(),
                    ui.getSession());
        }

        /**
         * Creates a new bootstrap resolver based on the given session.
         *
         * @param contextRootRelatiePath
         *         the relative path from the UI (servlet) path to the
         *         context root
         * @param session
         *         the vaadin session
         */
        public BootstrapUriResolver(String contextRootRelatiePath,
                VaadinSession session) {
            servletPathToContextRoot = contextRootRelatiePath;
            DeploymentConfiguration config = session.getConfiguration();
            if(config.isCompatibilityMode()) {
                if (session.getBrowser().isEs6Supported()) {
                    frontendRootUrl = config.getEs6FrontendPrefix();
                } else {
                    frontendRootUrl = config.getEs5FrontendPrefix();
                }
            } else {
                frontendRootUrl = config.getNpmFrontendPrefix();
            }
            assert frontendRootUrl.endsWith("/");
            assert servletPathToContextRoot.endsWith("/");
        }

        /**
         * Translates a Vaadin URI to a URL that can be loaded by the browser.
         * The following URI schemes are supported:
         * <ul>
         * <li><code>{@value ApplicationConstants#CONTEXT_PROTOCOL_PREFIX}</code>
         * - resolves to the application context root</li>
         * <li><code>{@value ApplicationConstants#FRONTEND_PROTOCOL_PREFIX}</code>
         * - resolves to the build path where web components were compiled.
         * Browsers supporting ES6 can receive different, more optimized files
         * than browsers that only support ES5.</li>
         * <li><code>{@value ApplicationConstants#BASE_PROTOCOL_PREFIX}</code>
         * -
         * resolves to the base URI of the page</li>
         * </ul>
         * Any other URI protocols, such as <code>http://</code> or
         * <code>https://</code> are passed through this method unmodified.
         *
         * @param uri
         *         the URI to resolve
         * @return the resolved URI
         */
        public String resolveVaadinUri(String uri) {
            return super.resolveVaadinUri(uri, frontendRootUrl,
                    servletPathToContextRoot);
        }

    }

    @Override
    public boolean synchronizedHandleRequest(VaadinSession session,
            VaadinRequest request, VaadinResponse response) throws IOException {
        // Find UI class
        Class<? extends UI> uiClass = getUIClass(request);

        BootstrapContext context = createAndInitUI(uiClass, request, response,
                session);

        ServletHelper.setResponseNoCacheHeaders(response::setHeader,
                response::setDateHeader);

        Document document = pageBuilder.getBootstrapPage(context);
        writeBootstrapPage(response, document.outerHtml());

        return true;
    }

    private void writeBootstrapPage(VaadinResponse response, String html)
            throws IOException {
        response.setContentType(
                ApplicationConstants.CONTENT_TYPE_TEXT_HTML_UTF_8);
        try (BufferedWriter writer = new BufferedWriter(
                new OutputStreamWriter(response.getOutputStream(), UTF_8))) {
            writer.append(html);
        }
    }

    /**
     * Interface for objects capable of building the bootstrap page.
     */
    public interface PageBuilder extends Serializable {
        /**
         * Creates the bootstrap page.
         *
         * @param context
         *         Context to build page for.
         * @return A non-null {@link Document} with bootstrap page.
         */
        Document getBootstrapPage(BootstrapContext context);
    }

    /**
     * Builds bootstrap pages.
     *
     * Do not subclass this, unless you really know why you are doing it.
     */
    protected static final class BootstrapPageBuilder
            implements PageBuilder, Serializable {

        /**
         * Returns the bootstrap page for the given context.
         *
         * @param context
         *         Context to generate bootstrap page for.
         * @return A document with the corresponding HTML page.
         */
        @Override
        public Document getBootstrapPage(BootstrapContext context) {
            DeploymentConfiguration config = context.getSession()
                    .getConfiguration();

            Document document = new Document("");
            DocumentType doctype = new DocumentType("html", "", "");
            document.appendChild(doctype);

            Element html = document.appendElement("html");
            html.attr("lang", context.getUI().getLocale().getLanguage());
            Element head = html.appendElement("head");
            html.appendElement("body");

            List<Element> dependenciesToInlineInBody = setupDocumentHead(head,
                    context);
            dependenciesToInlineInBody.forEach(
                    dependency -> document.body().appendChild(dependency));
            setupDocumentBody(document);

            document.outputSettings().prettyPrint(false);

            BootstrapUtils.getInlineTargets(context).ifPresent(
                    targets -> handleInlineTargets(context, head,
                            document.body(), targets));

            BootstrapUtils.getInitialPageSettings(context).ifPresent(
                    initialPageSettings -> handleInitialPageSettings(context,
                            head, initialPageSettings));

            if (config.isCompatibilityMode()) {
                /* Append any theme elements to initial page. */
                handleThemeContents(context, document);
            }

            if (!config.isProductionMode()) {
                exportUsageStatistics(document);
            }

            setupPwa(document, context);

            if (!config.isCompatibilityMode() && !config.isProductionMode()) {
                checkWebpackStatus(document);
            }

            BootstrapPageResponse response = new BootstrapPageResponse(
                    context.getRequest(), context.getSession(),
                    context.getResponse(), document, context.getUI(),
                    context.getUriResolver());
            context.getSession().getService().modifyBootstrapPage(response);

            return document;
        }

        private String getClientEngine() {
            return clientEngineFile.get();
        }

        private void checkWebpackStatus(Document document) {
            DevModeHandler devMode = DevModeHandler.getDevModeHandler();
            if (devMode != null) {
                String errorMsg = devMode.getFailedOutput();
                if (errorMsg != null) {
                    document.body().appendChild(
                            new Element(Tag.valueOf("div"), "")
                                    .attr("class", "v-system-error")
                                    .html("<h3>Webpack Error</h3><pre>"
                                            + errorMsg + "</pre>"));
                }
            }
        }

        private void exportUsageStatistics(Document document) {
            String registerScript = UsageStatistics.getEntries().map(entry -> {
                String name = entry.getName();
                String version = entry.getVersion();

                JsonObject json = Json.createObject();
                json.put("is", name);
                json.put("version", version);

                String escapedName = Json.create(name).toJson();

                // Registers the entry in a way that is picked up as a Vaadin
                // WebComponent by the usage stats gatherer
                return String
                        .format("window.Vaadin[%s]=%s;", escapedName, json);
            }).collect(Collectors.joining("\n"));

            if (!registerScript.isEmpty()) {
                document.body().appendElement(SCRIPT_TAG).text(registerScript);
            }
        }

        private void handleThemeContents(BootstrapContext context,
                Document document) {
            ThemeSettings themeSettings = BootstrapUtils
                    .getThemeSettings(context);

            if (themeSettings == null) {
                // no theme configured for the application
                return;
            }

            List<JsonObject> themeContents = themeSettings.getHeadContents();
            if (themeContents != null) {
                themeContents.stream()
                        .map(dependency -> createDependencyElement(context,
                                dependency)).forEach(
                        element -> insertElements(element,
                                document.head()::appendChild));
            }

            JsonObject themeContent = themeSettings.getHeadInjectedContent();
            if (themeContent != null) {
                Element dependency = createDependencyElement(context,
                        themeContent);
                insertElements(dependency, document.head()::appendChild);
            }

            if (themeSettings.getHtmlAttributes() != null) {
                Element html = document.body().parent();
                assert "html".equalsIgnoreCase(html.tagName());
                themeSettings.getHtmlAttributes().forEach(html::attr);
            }
        }

        private Element createDependencyElement(BootstrapContext context,
                JsonObject dependencyJson) {
            String type = dependencyJson.getString(Dependency.KEY_TYPE);
            if (Dependency.Type.contains(type)) {
                Dependency.Type dependencyType = Dependency.Type.valueOf(type);
                return createDependencyElement(context.getUriResolver(),
                        LoadMode.INLINE, dependencyJson, dependencyType);
            }
            return Jsoup
                    .parse(dependencyJson.getString(Dependency.KEY_CONTENTS),
                            "", Parser.xmlParser());
        }

        private void handleInlineTargets(BootstrapContext context, Element head,
                Element body, InlineTargets targets) {
            targets.getInlineHead(Inline.Position.PREPEND).stream()
                    .map(dependency -> createDependencyElement(context,
                            dependency)).forEach(
                    element -> insertElements(element, head::prependChild));
            targets.getInlineHead(Inline.Position.APPEND).stream()
                    .map(dependency -> createDependencyElement(context,
                            dependency)).forEach(
                    element -> insertElements(element, head::appendChild));

            targets.getInlineBody(Inline.Position.PREPEND).stream()
                    .map(dependency -> createDependencyElement(context,
                            dependency)).forEach(
                    element -> insertElements(element, body::prependChild));
            targets.getInlineBody(Inline.Position.APPEND).stream()
                    .map(dependency -> createDependencyElement(context,
                            dependency)).forEach(
                    element -> insertElements(element, body::appendChild));
        }

        private void handleInitialPageSettings(BootstrapContext context,
                Element head, InitialPageSettings initialPageSettings) {
            if (initialPageSettings.getViewport() != null) {
                Elements viewport = head
                        .getElementsByAttributeValue("name", VIEWPORT);
                if (!viewport.isEmpty() && viewport.size() == 1) {
                    viewport.get(0).attr(CONTENT_ATTRIBUTE,
                            initialPageSettings.getViewport());
                } else {
                    head.appendElement(META_TAG).attr("name", VIEWPORT)
                            .attr(CONTENT_ATTRIBUTE,
                                    initialPageSettings.getViewport());
                }
            }

            initialPageSettings.getInline(InitialPageSettings.Position.PREPEND)
                    .stream().map(dependency -> createDependencyElement(context,
                    dependency)).forEach(
                    element -> insertElements(element, head::prependChild));
            initialPageSettings.getInline(InitialPageSettings.Position.APPEND)
                    .stream().map(dependency -> createDependencyElement(context,
                    dependency)).forEach(
                    element -> insertElements(element, head::appendChild));

            initialPageSettings.getElement(InitialPageSettings.Position.PREPEND)
                    .forEach(element -> insertElements(element,
                            head::prependChild));
            initialPageSettings.getElement(InitialPageSettings.Position.APPEND)
                    .forEach(element -> insertElements(element,
                            head::appendChild));
        }

        private void insertElements(Element element, Consumer<Element> action) {
            if (element instanceof Document) {
                element.getAllElements().stream()
                        .filter(item -> !(item instanceof Document) && element
                                .equals(item.parent())).forEach(action::accept);
            } else if (element != null) {
                action.accept(element);
            }
        }

        private List<Element> setupDocumentHead(Element head,
                BootstrapContext context) {
            setupMetaAndTitle(head, context);
            setupCss(head, context);

            JsonObject initialUIDL = getInitialUidl(context.getUI());
            Map<LoadMode, JsonArray> dependenciesToProcessOnServer = popDependenciesToProcessOnServer(
                    initialUIDL);
            setupFrameworkLibraries(head, initialUIDL, context);
            return applyUserDependencies(head, context,
                    dependenciesToProcessOnServer);
        }

        /**
         * Generates the initial UIDL message which is included in the initial
         * bootstrap page.
         *
         * @param ui
         *         the UI for which the UIDL should be generated
         * @return a JSON object with the initial UIDL message
         */
        protected JsonObject getInitialUidl(UI ui) {
            JsonObject json = new UidlWriter().createUidl(ui, false);

            VaadinSession session = ui.getSession();
            if (session.getConfiguration().isXsrfProtectionEnabled()) {
                writeSecurityKeyUIDL(json, ui);
            }
            writePushIdUIDL(json, session);
            if (getLogger().isDebugEnabled()) {
                getLogger().debug("Initial UIDL: {}", json.asString());
            }
            return json;
        }

        /**
         * Writes the push id (and generates one if needed) to the given JSON
         * object.
         *
         * @param response
         *         the response JSON object to write security key into
         * @param session
         *         the vaadin session to which the security key belongs
         */
        private void writePushIdUIDL(JsonObject response,
                VaadinSession session) {
            String pushId = session.getPushId();
            response.put(ApplicationConstants.UIDL_PUSH_ID, pushId);
        }

        /**
         * Writes the security key (and generates one if needed) to the given
         * JSON object.
         *
         * @param response
         *         the response JSON object to write security key into
         * @param ui
         *         the UI to which the security key belongs
         */
        private void writeSecurityKeyUIDL(JsonObject response, UI ui) {
            String seckey = ui.getCsrfToken();
            response.put(ApplicationConstants.UIDL_SECURITY_TOKEN_ID, seckey);
        }

        private List<Element> applyUserDependencies(Element head,
                BootstrapContext context,
                Map<LoadMode, JsonArray> dependenciesToProcessOnServer) {
            List<Element> dependenciesToInlineInBody = new ArrayList<>();
            for (Map.Entry<LoadMode, JsonArray> entry : dependenciesToProcessOnServer
                    .entrySet()) {
                dependenciesToInlineInBody.addAll(inlineDependenciesInHead(head,
                        context.getUriResolver(), entry.getKey(),
                        entry.getValue()));
            }
            return dependenciesToInlineInBody;
        }

        private List<Element> inlineDependenciesInHead(Element head,
                BootstrapUriResolver uriResolver, LoadMode loadMode,
                JsonArray dependencies) {
            List<Element> dependenciesToInlineInBody = new ArrayList<>();

            for (int i = 0; i < dependencies.length(); i++) {
                JsonObject dependencyJson = dependencies.getObject(i);
                Dependency.Type dependencyType = Dependency.Type
                        .valueOf(dependencyJson.getString(Dependency.KEY_TYPE));
                Element dependencyElement = createDependencyElement(uriResolver,
                        loadMode, dependencyJson, dependencyType);

                if (loadMode == LoadMode.INLINE
                        && dependencyType == Dependency.Type.HTML_IMPORT) {
                    dependenciesToInlineInBody.add(dependencyElement);
                } else {
                    head.appendChild(dependencyElement);
                }
            }
            return dependenciesToInlineInBody;
        }

        private Map<LoadMode, JsonArray> popDependenciesToProcessOnServer(
                JsonObject initialUIDL) {
            Map<LoadMode, JsonArray> result = new EnumMap<>(LoadMode.class);
            Stream.of(LoadMode.EAGER, LoadMode.INLINE).forEach(mode -> {
                if (initialUIDL.hasKey(mode.name())) {
                    result.put(mode, initialUIDL.getArray(mode.name()));
                    initialUIDL.remove(mode.name());
                }
            });
            return result;
        }

        private void setupFrameworkLibraries(Element head,
                JsonObject initialUIDL, BootstrapContext context) {

            VaadinService service = context.getSession().getService();
            DeploymentConfiguration conf = service.getDeploymentConfiguration();

            if (conf.isCompatibilityMode()) {
                inlineEs6Collections(head, context);
                appendWebComponentsPolyfills(head, context);
            } else {
                conf.getPolyfills().forEach(polyfill -> head.appendChild(
                        createJavaScriptElement(
                                "./" + VAADIN_MAPPING + polyfill, false)));
                try {
                    appendNpmBundle(head, service);
                } catch (IOException e) {
                    throw new BootstrapException(
                            "Unable to read webpack stats file.", e);
                }
            }

            if (context.getPushMode().isEnabled()) {
                head.appendChild(getPushScript(context));
            }

            head.appendChild(getBootstrapScript(initialUIDL, context));
            head.appendChild(
                    createJavaScriptElement(getClientEngineUrl(context)));
        }

        private void appendNpmBundle(Element head, VaadinService service)
                throws IOException {
            String content = FrontendUtils.getStatsContent(service);
            if (content == null) {
                throw new IOException(
                        "The stats file from webpack (stats.json) was not found.\n"
                        + "This typically mean that you have started the application without executing the 'prepare-frontend' Maven target.\n"
                        + "If you are using Spring Boot and are launching the Application class directly, "
                        + "you need to run \"mvn install\" once first or launch the application using \"mvn spring-boot:run\"");
            }
            JsonObject chunks = Json.parse(content)
                    .getObject("assetsByChunkName");

            for (String key : chunks.keys()) {
                Element script = createJavaScriptElement(
                        "./" + VAADIN_MAPPING + chunks.getString(key));
                if (key.endsWith(".es5")) {
                    head.appendChild(script.attr("nomodule", true));
                } else {
                    head.appendChild(script.attr("type", "module"));
                }
            }
        }

        private String getClientEngineUrl(BootstrapContext context) {
            // use nocache version of client engine if it
            // has been compiled by SDM or eclipse
            // In production mode, this should really be loaded by the static block
            // so emit a warning if we get here (tests will always get here)
            final boolean productionMode = context.getSession()
                    .getConfiguration().isProductionMode();

            boolean resolveNow = !productionMode || getClientEngine() == null;
            if (resolveNow && ClientResourcesUtils.getResource(
                    "/META-INF/resources/" + CLIENT_ENGINE_NOCACHE_FILE)
                    != null) {
                return context.getUriResolver().resolveVaadinUri(
                        "context://" + CLIENT_ENGINE_NOCACHE_FILE);
            }

            if (getClientEngine() == null) {
                throw new BootstrapException(
                        "Client engine file name has not been resolved during initialization");
            }
            return context.getUriResolver()
                    .resolveVaadinUri("context://" + getClientEngine());
        }

        private void inlineEs6Collections(Element head,
                BootstrapContext context) {
            if (!context.getSession().getBrowser().isEs6Supported()) {
                head.appendChild(
                        createInlineJavaScriptElement(ES6_COLLECTIONS));
            }
        }

        private void setupCss(Element head, BootstrapContext context) {
            Element styles = head.appendElement("style")
                    .attr("type", CSS_TYPE_ATTRIBUTE_VALUE);
            // Add any body style that is defined for the application using
            // @BodySize
            String bodySizeContent = BootstrapUtils.getBodySizeContent(context);
            styles.appendText(bodySizeContent);

            // Basic reconnect and system error dialog styles just to make them
            // visible and outside of normal flow
            styles.appendText(".v-reconnect-dialog, .v-system-error {" // @formatter:off
                    +   "position: absolute;"
                    +   "color: black;"
                    +   "background: white;"
                    +   "top: 1em;"
                    +   "right: 1em;"
                    +   "border: 1px solid black;"
                    +   "padding: 1em;"
                    +   "z-index: 10000;"
                    +   "max-width: calc(100vw - 4em);"
                    +   "max-height: calc(100vh - 4em);"
                    +   "overflow: auto;"
                    + "} .v-system-error {"
                    +   "color: red;"
                    +   "pointer-events: auto;"
                    + "}"); // @formatter:on
        }

        private void setupMetaAndTitle(Element head, BootstrapContext context) {
            head.appendElement(META_TAG).attr("http-equiv", "Content-Type")
                    .attr(CONTENT_ATTRIBUTE,
                            ApplicationConstants.CONTENT_TYPE_TEXT_HTML_UTF_8);

            head.appendElement(META_TAG).attr("http-equiv", "X-UA-Compatible")
                    .attr(CONTENT_ATTRIBUTE, "IE=edge");

            head.appendElement("base").attr("href", getServiceUrl(context));

            head.appendElement(META_TAG).attr("name", VIEWPORT)
                    .attr(CONTENT_ATTRIBUTE,
                            BootstrapUtils.getViewportContent(context)
                                    .orElse(Viewport.DEFAULT));

            BootstrapUtils.getMetaTargets(context).forEach(
                    (name, content) -> head.appendElement(META_TAG)
                            .attr("name", name)
                            .attr(CONTENT_ATTRIBUTE, content));

            resolvePageTitle(context).ifPresent(title -> {
                if (!title.isEmpty()) {
                    head.appendElement("title").appendText(title);
                }
            });
        }

        private void setupPwa(Document document, BootstrapContext context) {
            VaadinService vaadinService = context.getSession().getService();
            if (vaadinService == null) {
                return;
            }

            PwaRegistry registry = vaadinService.getPwaRegistry();
            if (registry == null) {
                return;
            }

            PwaConfiguration config = registry.getPwaConfiguration();

            if (config.isEnabled()) {
                // Add header injections
                Element head = document.head();

                // Describe PWA capability for iOS devices
                head.appendElement(META_TAG)
                        .attr("name", "apple-mobile-web-app-capable")
                        .attr(CONTENT_ATTRIBUTE, "yes");

                // Theme color
                head.appendElement(META_TAG).attr("name", "theme-color")
                        .attr(CONTENT_ATTRIBUTE, config.getThemeColor());
                head.appendElement(META_TAG)
                        .attr("name", "apple-mobile-web-app-status-bar-style")
                        .attr(CONTENT_ATTRIBUTE, config.getThemeColor());

                // Add manifest
                head.appendElement("link").attr("rel", "manifest")
                        .attr("href", config.getManifestPath());

                // Add icons
                for (PwaIcon icon : registry.getHeaderIcons()) {
                    head.appendChild(icon.asElement());
                }

                // Add service worker initialization
                head.appendElement(SCRIPT_TAG)
                        .text("if ('serviceWorker' in navigator) {\n"
                                + "  window.addEventListener('load', function() {\n"
                                + "    navigator.serviceWorker.register('"
                                + config.getServiceWorkerPath() + "');\n"
                                + "  });\n" + "}");

                // add body injections
                if (registry.getPwaConfiguration().isInstallPromptEnabled()) {
                    // PWA Install prompt html/js
                    document.body().append(registry.getInstallPrompt());
                }
            }
        }

        private void appendWebComponentsPolyfills(Element head,
                BootstrapContext context) {
            VaadinSession session = context.getSession();
            DeploymentConfiguration config = session.getConfiguration();

<<<<<<< HEAD
            // Add service worker initialization
            head.appendElement(SCRIPT_TAG)
                    .text("if ('serviceWorker' in navigator) {\n"
                            + "  window.addEventListener('load', function() {\n"
                            + "    const swRegistration = navigator.serviceWorker.register('"
                            + config.getServiceWorkerPath() + "');\n"
                            + "    window.Vaadin = window.Vaadin || {};\n"
                            + "    window.Vaadin.swRegistration = swRegistration;\n"
                            + "    dispatchEvent(new CustomEvent('sw-registered', { detail: swRegistration, bubbles: true, composed: true}));"
                            + "  });\n" + "}");

            // add body injections
            if (registry.getPwaConfiguration().isInstallPromptEnabled()) {
                // PWA Install prompt html/js
                document.body().append(registry.getInstallPrompt());
=======
            String es5AdapterUrl = "frontend://bower_components/webcomponentsjs/custom-elements-es5-adapter.js";
            VaadinService service = session.getService();
            if (!service.isResourceAvailable(POLYFILLS_JS, session.getBrowser(),
                    null)) {
                // No webcomponents polyfill, load nothing
                return;
>>>>>>> fe752253
            }

            boolean loadEs5Adapter = config
                    .getBooleanProperty(Constants.LOAD_ES5_ADAPTERS, true);
            if (loadEs5Adapter && !session.getBrowser().isEs6Supported()) {
                // This adapter is required since lots of our current customers
                // use polymer-cli to transpile sources,
                // this tool adds babel-helpers dependency into each file, see:
                // https://github.com/Polymer/polymer-cli/blob/master/src/build/build.ts#L64
                // and
                // https://github.com/Polymer/polymer-cli/blob/master/src/build/optimize-streams.ts#L119
                head.appendChild(
                        createInlineJavaScriptElement(BABEL_HELPERS_JS));

                if (session.getBrowser().isEs5AdapterNeeded()) {
                    head.appendChild(createJavaScriptElement(
                            context.getUriResolver()
                                    .resolveVaadinUri(es5AdapterUrl), false));
                }
            }

            String resolvedUrl = context.getUriResolver()
                    .resolveVaadinUri(POLYFILLS_JS);
            head.appendChild(createJavaScriptElement(resolvedUrl, false));

        }

        private Element createInlineJavaScriptElement(
                String javaScriptContents) {
            // defer makes no sense without src:
            // https://developer.mozilla.org/en/docs/Web/HTML/Element/script
            Element wrapper = createJavaScriptElement(null, false);
            wrapper.appendChild(
                    new DataNode(javaScriptContents, wrapper.baseUri()));
            return wrapper;
        }

        private Element createJavaScriptElement(String sourceUrl,
                                                boolean defer) {
            return createJavaScriptElement(sourceUrl, defer, "text/javascript");
        }

        private Element createJavaScriptElement(String sourceUrl, boolean defer,
                                                String type) {
            Element jsElement = new Element(Tag.valueOf(SCRIPT_TAG), "")
                    .attr("type", type).attr(DEFER_ATTRIBUTE, defer);
            if (sourceUrl != null) {
                jsElement = jsElement.attr("src", sourceUrl);
            }
            return jsElement;
        }

        private Element createJavaScriptElement(String sourceUrl) {
            return createJavaScriptElement(sourceUrl, true);
        }

        private Element createDependencyElement(BootstrapUriResolver resolver,
                LoadMode loadMode, JsonObject dependency,
                Dependency.Type type) {
            boolean inlineElement = loadMode == LoadMode.INLINE;
            String url = dependency.hasKey(Dependency.KEY_URL) ?
                    resolver.resolveVaadinUri(
                            dependency.getString(Dependency.KEY_URL)) :
                    null;

            final Element dependencyElement;
            switch (type) {
            case STYLESHEET:
                dependencyElement = createStylesheetElement(url);
                break;
            case JAVASCRIPT:
                dependencyElement = createJavaScriptElement(url,
                        !inlineElement);
                break;
            case JS_MODULE:
                if (url != null && UrlUtil.isExternal(url))
                    dependencyElement = createJavaScriptElement(url,
                            !inlineElement, "module");
                else
                    dependencyElement = null;
                break;
            case HTML_IMPORT:
                dependencyElement = createHtmlImportElement(url);
                break;
            default:
                throw new IllegalStateException(
                        "Unsupported dependency type: " + type);
            }

            if (inlineElement && dependencyElement != null) {
                dependencyElement.appendChild(new DataNode(
                        dependency.getString(Dependency.KEY_CONTENTS),
                        dependencyElement.baseUri()));
            }

            return dependencyElement;
        }

        private Element createHtmlImportElement(String url) {
            final Element htmlImportElement;
            if (url != null) {
                htmlImportElement = new Element(Tag.valueOf("link"), "")
                        .attr("rel", "import").attr("href", url);
            } else {
                htmlImportElement = new Element(Tag.valueOf("span"), "")
                        .attr("hidden", true);
            }
            return htmlImportElement;
        }

        private Element createStylesheetElement(String url) {
            final Element cssElement;
            if (url != null) {
                cssElement = new Element(Tag.valueOf("link"), "")
                        .attr("rel", "stylesheet")
                        .attr("type", CSS_TYPE_ATTRIBUTE_VALUE)
                        .attr("href", url);
            } else {
                cssElement = new Element(Tag.valueOf("style"), "")
                        .attr("type", CSS_TYPE_ATTRIBUTE_VALUE);
            }
            return cssElement;
        }

        private void setupDocumentBody(Document document) {
            document.body().appendElement("noscript")
                    .append("You have to enable javascript in your browser to use this web site.");
        }

        private Element getPushScript(BootstrapContext context) {
            VaadinRequest request = context.getRequest();

            // Parameter appended to JS to bypass caches after version upgrade.
            String versionQueryParam = "?v=" + Version.getFullVersion();

            // Load client-side dependencies for push support
            String pushJSPath = context.getRequest().getService()
                    .getContextRootRelativePath(request);

            if (request.getService().getDeploymentConfiguration()
                    .isProductionMode()) {
                pushJSPath += ApplicationConstants.VAADIN_PUSH_JS;
            } else {
                pushJSPath += ApplicationConstants.VAADIN_PUSH_DEBUG_JS;
            }

            pushJSPath += versionQueryParam;

            return createJavaScriptElement(pushJSPath);
        }

        private Element getBootstrapScript(JsonValue initialUIDL,
                BootstrapContext context) {
            return createInlineJavaScriptElement(
                    "//<![CDATA[\n" + getBootstrapJS(initialUIDL, context)
                            + "//]]>");
        }

        private String getBootstrapJS() {
            if (BOOTSTRAP_JS.isEmpty()) {
                throw new BootstrapException(
                        "BootstrapHandler.js has not been loaded during initialization");
            }
            return BOOTSTRAP_JS;
        }

        private String getBootstrapJS(JsonValue initialUIDL,
                BootstrapContext context) {
            boolean productionMode = context.getSession().getConfiguration()
                    .isProductionMode();
            String result = getBootstrapJS();
            JsonObject appConfig = context.getApplicationParameters();

            int indent = 0;
            if (!productionMode) {
                indent = 4;
            }
            String appConfigString = JsonUtil.stringify(appConfig, indent);

            String initialUIDLString = JsonUtil.stringify(initialUIDL, indent);

            /*
             * The < symbol is escaped to prevent two problems:
             *
             * 1 - The browser interprets </script> as end of script no matter if it
             * is inside a string
             *
             * 2 - Scripts can be injected with <!-- <script>, that can cause
             * unexpected behavior or complete crash of the app
             */
            initialUIDLString = initialUIDLString.replace("<", "\\x3C");

            if (!productionMode) {
                // only used in debug mode by profiler
                result = result
                        .replace("{{GWT_STAT_EVENTS}}", GWT_STAT_EVENTS_JS);
            } else {
                result = result.replace("{{GWT_STAT_EVENTS}}", "");
            }

            result = result.replace("{{APP_ID}}", context.getAppId());
            result = result.replace("{{CONFIG_JSON}}", appConfigString);
            // {{INITIAL_UIDL}} should be the last replaced so that it may have
            // other patterns inside it (like {{CONFIG_JSON}})
            result = result.replace("{{INITIAL_UIDL}}", initialUIDLString);

            // set productionMode early because WC detector might be run before
            // client initialization finishes.
            result = result.replace("{{PRODUCTION_MODE}}", String.valueOf(productionMode));
            return result;
        }
    }

    private static final class ApplicationParameterBuilder {
        private final Function<VaadinRequest, String> contextCallback;

        private ApplicationParameterBuilder(
                Function<VaadinRequest, String> contextCallback) {
            this.contextCallback = contextCallback;
        }

        /**
         * Creates application parameters for the provided {@link
         * BootstrapContext}.
         *
         * @param context
         *         Non-null context to provide application parameters for.
         * @return A non-null {@link JsonObject} with application parameters.
         */
        public JsonObject getApplicationParameters(BootstrapContext context) {
            JsonObject appConfig = getApplicationParameters(
                    context.getRequest(), context.getSession());

            appConfig.put(ApplicationConstants.UI_ID_PARAMETER,
                    context.getUI().getUIId());
            return appConfig;
        }

        private JsonObject getApplicationParameters(VaadinRequest request,
                VaadinSession session) {
            DeploymentConfiguration deploymentConfiguration = session
                    .getConfiguration();
            final boolean productionMode = deploymentConfiguration
                    .isProductionMode();

            JsonObject appConfig = Json.createObject();

            appConfig.put(ApplicationConstants.FRONTEND_URL_ES6,
                    deploymentConfiguration.getEs6FrontendPrefix());
            appConfig.put(ApplicationConstants.FRONTEND_URL_ES5,
                    deploymentConfiguration.getEs5FrontendPrefix());

            if (!productionMode) {
                JsonObject versionInfo = Json.createObject();
                versionInfo.put("vaadinVersion", Version.getFullVersion());
                String atmosphereVersion = AtmospherePushConnection
                        .getAtmosphereVersion();
                if (atmosphereVersion != null) {
                    versionInfo.put("atmosphereVersion", atmosphereVersion);
                }
                appConfig.put("versionInfo", versionInfo);
            }

            // Use locale from session if set, else from the request
            Locale locale = ServletHelper.findLocale(session, request);
            // Get system messages
            SystemMessages systemMessages = session.getService()
                    .getSystemMessages(locale, request);
            if (systemMessages != null) {
                JsonObject sessExpMsg = Json.createObject();
                putValueOrNull(sessExpMsg, CAPTION,
                        systemMessages.getSessionExpiredCaption());
                putValueOrNull(sessExpMsg, MESSAGE,
                        systemMessages.getSessionExpiredMessage());
                putValueOrNull(sessExpMsg, URL,
                        systemMessages.getSessionExpiredURL());

                appConfig.put("sessExpMsg", sessExpMsg);
            }

            String contextRoot = contextCallback.apply(request);
            appConfig.put(ApplicationConstants.CONTEXT_ROOT_URL, contextRoot);

            if (!productionMode) {
                appConfig.put("debug", true);
            }

            if (deploymentConfiguration.isRequestTiming()) {
                appConfig.put("requestTiming", true);
            }

            appConfig.put("heartbeatInterval",
                    deploymentConfiguration.getHeartbeatInterval());

            boolean sendUrlsAsParameters = deploymentConfiguration
                    .isSendUrlsAsParameters();
            if (!sendUrlsAsParameters) {
                appConfig.put("sendUrlsAsParameters", false);
            }

            return appConfig;
        }

        private void putValueOrNull(JsonObject object, String key,
                String value) {
            assert object != null;
            assert key != null;
            if (value == null) {
                object.put(key, Json.createNull());
            } else {
                object.put(key, value);
            }
        }

    }

    /**
     * Gets the service URL as a URL relative to the request URI.
     *
     * @param context
     *         the bootstrap context
     * @return the relative service URL
     */
    protected static String getServiceUrl(BootstrapContext context) {
        String pathInfo = context.getRequest().getPathInfo();
        if (pathInfo == null) {
            return ".";
        } else {
            /*
             * Make a relative URL to the servlet by adding one ../ for each
             * path segment in pathInfo (i.e. the part of the requested path
             * that comes after the servlet mapping)
             */
            return ServletHelper.getCancelingRelativePath(pathInfo);
        }
    }

    /**
     * Resolves the initial page title for the given bootstrap context and
     * cancels any pending JS execution for it.
     *
     * @param context
     *         the bootstrap context
     * @return the optional initial page title
     */
    protected static Optional<String> resolvePageTitle(
            BootstrapContext context) {
        // check for explicitly set page title, e.g. by PageTitleGenerator or
        // View level title or page.setTitle
        String title = context.getUI().getInternals().getTitle();
        if (title != null) {
            // cancel the unnecessary execute javascript
            context.getUI().getInternals().cancelPendingTitleUpdate();
        }
        return Optional.ofNullable(title);
    }

    protected BootstrapContext createAndInitUI(Class<? extends UI> uiClass,
            VaadinRequest request, VaadinResponse response,
            VaadinSession session) {
        UI ui = ReflectTools.createInstance(uiClass);
        ui.getInternals().setContextRoot(
                request.getService().getContextRootRelativePath(request));

        PushConfiguration pushConfiguration = ui.getPushConfiguration();

        ui.getInternals().setSession(session);
        ui.setLocale(session.getLocale());

        BootstrapContext context = createBootstrapContext(request, response, ui,
                request.getService()::getContextRootRelativePath);

        Optional<Push> push = context
                .getPageConfigurationAnnotation(Push.class);

        DeploymentConfiguration deploymentConfiguration = context.getSession()
                .getService().getDeploymentConfiguration();
        PushMode pushMode = push.map(Push::value)
                .orElseGet(deploymentConfiguration::getPushMode);
        setupPushConnectionFactory(pushConfiguration, context);
        pushConfiguration.setPushMode(pushMode);
        pushConfiguration.setPushUrl(deploymentConfiguration.getPushURL());
        push.map(Push::transport).ifPresent(pushConfiguration::setTransport);

        // Set thread local here so it is available in init
        UI.setCurrent(ui);
        ui.doInit(request, session.getNextUIid());
        session.addUI(ui);

        // After init and adding UI to session fire init listeners.
        session.getService().fireUIInitListeners(ui);

        if (ui.getRouter() != null) {
            ui.getRouter().initializeUI(ui, request);
        }

        return context;
    }

    /**
     * Creates a new instance of {@link BootstrapContext} for given
     * {@code request}, {@code response} and {@code ui}.
     *
     * @param request
     *         the request object
     * @param response
     *         the response object
     * @param ui
     *         the UI object
     * @return a new bootstrap context instance
     */
    protected BootstrapContext createBootstrapContext(VaadinRequest request,
            VaadinResponse response, UI ui,
            Function<VaadinRequest, String> contextPathCallback) {
        return new BootstrapContext(request, response,
                ui.getInternals().getSession(), ui, contextPathCallback);
    }

    protected void setupPushConnectionFactory(
            PushConfiguration pushConfiguration, BootstrapContext context) {
        VaadinService service = context.getSession().getService();
        Iterator<PushConnectionFactory> iter = ServiceLoader
                .load(PushConnectionFactory.class, service.getClassLoader())
                .iterator();
        if (iter.hasNext()) {
            pushConfiguration.setPushConnectionFactory(iter.next());
            if (iter.hasNext()) {
                throw new BootstrapException(
                        "Multiple " + PushConnectionFactory.class.getName()
                                + " implementations found");
            }
        }
    }

    /**
     * Returns the UI class mapped for servlet that handles the given request.
     * <p>
     * This method is protected for testing purposes.
     *
     * @param request
     *         the request for the UI
     * @return the UI class for the request
     */
    protected static Class<? extends UI> getUIClass(VaadinRequest request) {
        String uiClassName = request.getService().getDeploymentConfiguration()
                .getUIClassName();
        if (uiClassName == null) {
            throw new BootstrapException(
                    "Could not determine the uiClassName for the request path "
                            + request.getPathInfo());
        }

        ClassLoader classLoader = request.getService().getClassLoader();
        try {
            return Class.forName(uiClassName, true, classLoader)
                    .asSubclass(UI.class);
        } catch (ClassNotFoundException e) {
            throw new BootstrapException(
                    "Vaadin Servlet mapped to the request path " + request
                            .getPathInfo()
                            + " cannot find the mapped UI class with name "
                            + uiClassName, e);
        }
    }

    protected static String readResource(String fileName) {
        try (InputStream stream = BootstrapHandler.class.getResourceAsStream(
                fileName); BufferedReader bf = new BufferedReader(
                new InputStreamReader(stream, StandardCharsets.UTF_8))) {
            StringBuilder builder = new StringBuilder();
            bf.lines().forEach(builder::append);
            return builder.toString();
        } catch (IOException e) {
            throw new ExceptionInInitializerError(e);
        }
    }

    private static class LazyClientEngineInit {
        private static final String CLIENT_ENGINE_FILE = readClientEngine();

        private LazyClientEngineInit() {
            // this is a utility class, instances should not be created
        }

        private static String readClientEngine() {
            // read client engine file name
            try (InputStream prop = ClientResourcesUtils.getResource(
                    "/META-INF/resources/"
                            + ApplicationConstants.CLIENT_ENGINE_PATH
                            + "/compile.properties")) {
                // null when running SDM or tests
                if (prop != null) {
                    Properties properties = new Properties();
                    properties.load(prop);
                    return ApplicationConstants.CLIENT_ENGINE_PATH + "/"
                            + properties.getProperty("jsFile");
                } else {
                    getLogger()
                            .warn("No compile.properties available on initialization, "
                                    + "could not read client engine file name.");
                }
            } catch (IOException e) {
                throw new ExceptionInInitializerError(e);
            }
            return null;
        }

    }
}<|MERGE_RESOLUTION|>--- conflicted
+++ resolved
@@ -1001,8 +1001,11 @@
                 head.appendElement(SCRIPT_TAG)
                         .text("if ('serviceWorker' in navigator) {\n"
                                 + "  window.addEventListener('load', function() {\n"
-                                + "    navigator.serviceWorker.register('"
+                                + "    const swRegistration = navigator.serviceWorker.register('"
                                 + config.getServiceWorkerPath() + "');\n"
+                            + "    window.Vaadin = window.Vaadin || {};\n"
+                            + "    window.Vaadin.swRegistration = swRegistration;\n"
+                            + "    dispatchEvent(new CustomEvent('sw-registered', { detail: swRegistration, bubbles: true, composed: true}));"
                                 + "  });\n" + "}");
 
                 // add body injections
@@ -1018,30 +1021,12 @@
             VaadinSession session = context.getSession();
             DeploymentConfiguration config = session.getConfiguration();
 
-<<<<<<< HEAD
-            // Add service worker initialization
-            head.appendElement(SCRIPT_TAG)
-                    .text("if ('serviceWorker' in navigator) {\n"
-                            + "  window.addEventListener('load', function() {\n"
-                            + "    const swRegistration = navigator.serviceWorker.register('"
-                            + config.getServiceWorkerPath() + "');\n"
-                            + "    window.Vaadin = window.Vaadin || {};\n"
-                            + "    window.Vaadin.swRegistration = swRegistration;\n"
-                            + "    dispatchEvent(new CustomEvent('sw-registered', { detail: swRegistration, bubbles: true, composed: true}));"
-                            + "  });\n" + "}");
-
-            // add body injections
-            if (registry.getPwaConfiguration().isInstallPromptEnabled()) {
-                // PWA Install prompt html/js
-                document.body().append(registry.getInstallPrompt());
-=======
             String es5AdapterUrl = "frontend://bower_components/webcomponentsjs/custom-elements-es5-adapter.js";
             VaadinService service = session.getService();
             if (!service.isResourceAvailable(POLYFILLS_JS, session.getBrowser(),
                     null)) {
                 // No webcomponents polyfill, load nothing
                 return;
->>>>>>> fe752253
             }
 
             boolean loadEs5Adapter = config
