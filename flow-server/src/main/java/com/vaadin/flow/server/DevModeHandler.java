/*
 * Copyright 2000-2018 Vaadin Ltd.
 *
 * Licensed under the Apache License, Version 2.0 (the "License"); you may not
 * use this file except in compliance with the License. You may obtain a copy of
 * the License at
 *
 * http://www.apache.org/licenses/LICENSE-2.0
 *
 * Unless required by applicable law or agreed to in writing, software
 * distributed under the License is distributed on an "AS IS" BASIS, WITHOUT
 * WARRANTIES OR CONDITIONS OF ANY KIND, either express or implied. See the
 * License for the specific language governing permissions and limitations under
 * the License.
 */
package com.vaadin.flow.server;

import javax.servlet.ServletOutputStream;
import javax.servlet.http.HttpServletRequest;
import javax.servlet.http.HttpServletResponse;

import java.io.BufferedReader;
import java.io.File;
import java.io.IOException;
import java.io.InputStream;
import java.io.InputStreamReader;
import java.io.Serializable;
import java.io.UncheckedIOException;
import java.lang.management.ManagementFactory;
import java.net.HttpURLConnection;
import java.net.ServerSocket;
import java.net.URL;
import java.nio.charset.StandardCharsets;
import java.util.ArrayList;
import java.util.Arrays;
import java.util.Enumeration;
import java.util.List;
import java.util.UUID;
import java.util.concurrent.atomic.AtomicReference;
import java.util.function.Consumer;
import java.util.regex.Pattern;

import org.apache.commons.io.FileUtils;
import org.slf4j.Logger;
import org.slf4j.LoggerFactory;

import com.vaadin.flow.function.DeploymentConfiguration;

import static com.vaadin.flow.server.Constants.SERVLET_PARAMETER_DEVMODE_WEBPACK_ERROR_PATTERN;
import static com.vaadin.flow.server.Constants.SERVLET_PARAMETER_DEVMODE_WEBPACK_OPTIONS;
import static com.vaadin.flow.server.Constants.SERVLET_PARAMETER_DEVMODE_WEBPACK_SUCCESS_PATTERN;
import static com.vaadin.flow.server.Constants.SERVLET_PARAMETER_DEVMODE_WEBPACK_TIMEOUT;
import static com.vaadin.flow.server.frontend.FrontendUtils.WEBPACK_CONFIG;
import static com.vaadin.flow.server.frontend.FrontendUtils.getNodeExecutable;
import static com.vaadin.flow.server.frontend.FrontendUtils.validateNodeAndNpmVersion;
import static java.net.HttpURLConnection.HTTP_NOT_FOUND;
import static java.net.HttpURLConnection.HTTP_OK;

/**
 * Handles getting resources from <code>webpack-dev-server</code>.
 * <p>
 * This class is meant to be used during developing time. For a production mode
 * site <code>webpack</code> generates the static bundles that will be served
 * directly from the servlet (using a default servlet if such exists) or through
 * a stand alone static file server.
 *
 * By default it keeps updated npm dependencies and node imports before running
 * webpack server
 *
 * @since 2.0
 */
public final class DevModeHandler implements Serializable {

    private static final AtomicReference<DevModeHandler> atomicHandler = new AtomicReference<>();

    // It's not possible to know whether webpack is ready unless reading output
    // messages. When webpack finishes, it writes either a `Compiled` or a
    // `Failed` in the last line
    private static final String DEFAULT_OUTPUT_PATTERN = ": Compiled.";
    private static final String DEFAULT_ERROR_PATTERN = ": Failed to compile.";
    private static final String FAILED_MSG = "\n------------------ Frontend compilation failed. -----------------";
    private static final String SUCCEED_MSG = "\n----------------- Frontend compiled successfully. -----------------";
    private static final String YELLOW = "\u001b[38;5;111m{}\u001b[0m";
    private static final String RED = "\u001b[38;5;196m{}\u001b[0m";
    private static final String GREEN = "\u001b[38;5;35m{}\u001b[0m";

    // If after this time in millisecs, the pattern was not found, we unlock the
    // process and continue. It might happen if webpack changes their output
    // without advise.
    private static final String DEFAULT_TIMEOUT_FOR_PATTERN = "60000";

    private static final int DEFAULT_BUFFER_SIZE = 32 * 1024;
    private static final int DEFAULT_TIMEOUT = 120 * 1000;
    private static final String WEBPACK_HOST = "http://localhost";

    private boolean notified = false;

    private String failedOutput;

    /**
     * The local installation path of the webpack-dev-server node script.
     */
    public static final String WEBPACK_SERVER = "node_modules/webpack-dev-server/bin/webpack-dev-server.js";

    private int port;
    private transient Process webpackProcess;
    private final boolean reuseDevServer;
    private transient DevServerWatchDog watchDog;

    private DevModeHandler(DeploymentConfiguration config, int runningPort,
            File npmFolder, File webpack, File webpackConfig) {

        port = runningPort;
        reuseDevServer = config.reuseDevServer();

        // If port is defined, means that webpack is already running
        if (port > 0) {
            if (checkWebpackConnection()) {
                getLogger().info("Reusing webpack-dev-server running at {}:{}",
                        WEBPACK_HOST, port);

                // Save running port for next usage
                saveRunningDevServerPort();
                watchDog = null;
                return;
            }
            throw new IllegalStateException(String.format(
                    "webpack-dev-server port '%d' is defined but it's not working properly",
                    port));
        }

        watchDog = new DevServerWatchDog();

        // Look for a free port
        port = getFreePort();

        ProcessBuilder processBuilder = new ProcessBuilder()
                .directory(npmFolder);

        validateNodeAndNpmVersion(npmFolder.getAbsolutePath());

        List<String> command = new ArrayList<>();
        command.add(getNodeExecutable(npmFolder.getAbsolutePath()));
        command.add(webpack.getAbsolutePath());
        command.add("--config");
        command.add(webpackConfig.getAbsolutePath());
        command.add("--port");
        command.add(String.valueOf(port));
        command.add("--watchDogPort=" + watchDog.getWatchDogPort());
        command.addAll(Arrays.asList(config
                .getStringProperty(SERVLET_PARAMETER_DEVMODE_WEBPACK_OPTIONS,
                        "-d --inline=false")
                .split(" +")));

        if (getLogger().isInfoEnabled()) {
            getLogger().info(
                    "Starting webpack-dev-server, port: {} dir: {}\n   {}",
                    port, npmFolder, String.join(" ", command));
        }

        processBuilder.command(command);
        try {
            webpackProcess = processBuilder
                    .redirectError(ProcessBuilder.Redirect.PIPE)
                    .redirectErrorStream(true).start();

            // We only can save the webpackProcess reference the first time that
            // the DevModeHandler is created. There is no way to store
            // it in the servlet container, and we do not want to save it in the
            // global JVM.
            // We instruct the JVM to stop the webpack-dev-server daemon when
            // the JVM stops, to avoid leaving daemons running in the system.
            // NOTE: that in the corner case that the JVM crashes or it is
            // killed
            // the daemon will be kept running. But anyways it will also happens
            // if the system was configured to be stop the daemon when the
            // servlet context is destroyed.
            Runtime.getRuntime().addShutdownHook(new Thread(this::stop));

            Pattern succeed = Pattern.compile(config.getStringProperty(
                    SERVLET_PARAMETER_DEVMODE_WEBPACK_SUCCESS_PATTERN,
                    DEFAULT_OUTPUT_PATTERN));

            Pattern failure = Pattern.compile(config.getStringProperty(
                    SERVLET_PARAMETER_DEVMODE_WEBPACK_ERROR_PATTERN,
                    DEFAULT_ERROR_PATTERN));

            logStream(webpackProcess.getInputStream(), succeed, failure);

            synchronized (this) {
                this.wait(Integer.parseInt(config.getStringProperty( // NOSONAR
                        SERVLET_PARAMETER_DEVMODE_WEBPACK_TIMEOUT,
                        DEFAULT_TIMEOUT_FOR_PATTERN)));
            }

            if (!webpackProcess.isAlive()) {
                throw new IllegalStateException("Webpack exited prematurely");
            }
        } catch (IOException | InterruptedException e) {
            getLogger().error("Failed to start the webpack process", e);
        }

        saveRunningDevServerPort();
    }

    /**
     * Start the dev mode handler if none has been started yet.
     *
     * @param configuration
     *            deployment configuration
     * @param npmFolder
     *            folder with npm configuration files
     *
     * @return the instance in case everything is alright, null otherwise
     */
    public static DevModeHandler start(DeploymentConfiguration configuration,
            File npmFolder) {
        return start(0, configuration, npmFolder);
    }

    /**
     * Start the dev mode handler if none has been started yet.
     *
     * @param runningPort
     *            port on which Webpack is listening.
     * @param configuration
     *            deployment configuration
     * @param npmFolder
     *            folder with npm configuration files
     *
     * @return the instance in case everything is alright, null otherwise
     */
    public static DevModeHandler start(int runningPort,
            DeploymentConfiguration configuration, File npmFolder) {
        if (configuration.isProductionMode()
                || configuration.isCompatibilityMode()
                || !configuration.enableDevServer()) {
            return null;
        }
        atomicHandler.compareAndSet(null,
                createInstance(runningPort, configuration, npmFolder));
        return getDevModeHandler();
    }

    /**
     * Get the instantiated DevModeHandler.
     *
     * @return devModeHandler or {@code null} if not started
     */
    public static DevModeHandler getDevModeHandler() {
        return atomicHandler.get();
    }

    private static DevModeHandler createInstance(int runningPort,
            DeploymentConfiguration configuration, File npmFolder) {

        File webpack = null;
        File webpackConfig = null;
        if (runningPort == 0) {
            runningPort = getRunningDevServerPort();
        }

        // Skip checks if we have a webpack-dev-server already running
        if (runningPort == 0) {
            webpack = new File(npmFolder, WEBPACK_SERVER);
            webpackConfig = new File(npmFolder, WEBPACK_CONFIG);
            if (!npmFolder.exists()) {
                getLogger().warn(
                        "Instance not created because cannot change to '{}'",
                        npmFolder);
                return null;
            }
            if (!webpack.canExecute()) {
                getLogger().warn(
                        "Instance not created because cannot execute '{}'. Did you run `npm install`",
                        webpack);
                return null;
            } else if (!webpack.exists()) {
                getLogger().warn(
                        "Instance not created because file '{}' doesn't exist. Did you run `npm install`",
                        webpack);
                return null;
            }
            if (!webpackConfig.canRead()) {
                getLogger().warn(
                        "Instance not created because there is not webpack configuration '{}'",
                        webpackConfig);
                return null;
            }
        }
        return new DevModeHandler(configuration, runningPort, npmFolder,
                webpack, webpackConfig);
    }

    /**
     * Returns true if it's a request that should be handled by webpack.
     *
     * @param request
     *            the servlet request
     * @return true if the request should be forwarded to webpack
     */
    public boolean isDevModeRequest(HttpServletRequest request) {
        return request.getPathInfo() != null
                && request.getPathInfo().matches("/" + VAADIN_MAPPING + ".+\\.js");
    }

    /**
     * Serve a file by proxying to webpack.
     * <p>
     * Note: it considers the {@link HttpServletRequest#getPathInfo} that will
     * be the path passed to the 'webpack-dev-server' which is running in the
     * context root folder of the application.
     *
     * @param request
     *            the servlet request
     * @param response
     *            the servlet response
     * @return false if webpack returned a not found, true otherwise
     * @throws IOException
     *             in the case something went wrong like connection refused
     */
    public boolean serveDevModeRequest(HttpServletRequest request,
            HttpServletResponse response) throws IOException {
<<<<<<< HEAD
        // Since we have 'outputPath=VAADIN/' in webpack config,
=======
        // Since we have 'publicPath=/VAADIN/' in webpack config,
>>>>>>> 7b780429
        // a valid request for webpack-dev-server should start with '/VAADIN/'
        String requestFilename = request.getPathInfo();

        HttpURLConnection connection = prepareConnection(requestFilename,
                request.getMethod());

        // Copies all the headers from the original request
        Enumeration<String> headerNames = request.getHeaderNames();
        while (headerNames.hasMoreElements()) {
            String header = headerNames.nextElement();
            connection.setRequestProperty(header,
                    // Exclude keep-alive
                    "Connect".equals(header) ? "close"
                            : request.getHeader(header));
        }

        // Send the request
        getLogger().debug("Requesting resource to webpack {}",
                connection.getURL());
        int responseCode = connection.getResponseCode();
        if (responseCode == HTTP_NOT_FOUND) {
            getLogger().debug("Resource not served by webpack {}",
                    requestFilename);
            // webpack cannot access the resource, return false so as flow can
            // handle it
            return false;
        }
        getLogger().debug("Served resource by webpack: {} {}", responseCode,
                requestFilename);

        // Copies response headers
        connection.getHeaderFields().forEach((header, values) -> {
            if (header != null) {
                response.addHeader(header, values.get(0));
            }
        });

        if (responseCode == HTTP_OK) {
            // Copies response payload
            writeStream(response.getOutputStream(),
                    connection.getInputStream());
        } else {
            // Copies response code
            response.sendError(responseCode);
        }

        // Close request to avoid issues in CI and Chrome
        response.getOutputStream().close();

        return true;
    }

    private boolean checkWebpackConnection() {
        try {
            prepareConnection("/", "GET").getResponseCode();
            return true;
        } catch (IOException e) {
            getLogger().debug("Error checking webpack dev server connection",
                    e);
        }
        return false;
    }

    /**
     * Prepare a HTTP connection against webpack-dev-server.
     *
     * @param path
     *            the file to request
     * @param method
     *            the http method to use
     * @return the connection
     * @throws IOException
     *             on connection error
     */
    public HttpURLConnection prepareConnection(String path, String method)
            throws IOException {
        URL uri = new URL(WEBPACK_HOST + ":" + port + path);
        HttpURLConnection connection = (HttpURLConnection) uri.openConnection();
        connection.setRequestMethod(method);
        connection.setReadTimeout(DEFAULT_TIMEOUT);
        connection.setConnectTimeout(DEFAULT_TIMEOUT);
        return connection;
    }

    private void doNotify() {
        if (!notified) {
            notified = true;
            synchronized (this) {
                notify(); // NOSONAR
            }
        }
    }

    // mirrors a stream to logger, and check whether a success or error pattern
    // is found in the output.
    private void logStream(InputStream input, Pattern success,
            Pattern failure) {
        Thread thread = new Thread(() -> {
            BufferedReader reader = new BufferedReader(
                    new InputStreamReader(input, StandardCharsets.UTF_8));
            try {
                readLinesLoop(success, failure, reader);
            } catch (IOException e) {
                getLogger().error("Exception when reading webpack output.", e);
            }

            // Process closed stream, means that it exited, notify
            // DevModeHandler to continue
            doNotify();
        });
        thread.setDaemon(true);
        thread.setName("webpack");
        thread.start();
    }

    private void readLinesLoop(Pattern success, Pattern failure,
            BufferedReader reader) throws IOException {
        StringBuilder output = new StringBuilder();
        Consumer<String> info = s -> getLogger().info(GREEN, s);
        Consumer<String> error = s -> getLogger().error(RED, s);
        Consumer<String> warn = s -> getLogger().warn(YELLOW, s);
        Consumer<String> log = info;
        for (String line; ((line = reader.readLine()) != null);) {
            String cleanLine = line
                    // remove color escape codes for console
                    .replaceAll("\u001b\\[[;\\d]*m", "")
                    // remove babel query string which is confusing
                    .replaceAll("\\?babel-target=[\\w\\d]+", "");

            // write each line read to logger, but selecting its correct level
            log = line.contains("WARNING") ? warn
                    : line.contains("ERROR") ? error : log;
            log.accept(cleanLine);

            // save output so as it can be used to alert user in browser.
            output.append(cleanLine).append('\n');

            boolean succeed = success.matcher(line).find();
            boolean failed = failure.matcher(line).find();
            // We found the success or failure pattern in stream
            if (succeed || failed) {
                log.accept(succeed ? SUCCEED_MSG : FAILED_MSG);
                // save output in case of failure
                failedOutput = failed ? output.toString() : null;
                // reset output and logger for the next compilation
                output = new StringBuilder();
                log = info;
                // Notify DevModeHandler to continue
                doNotify();
            }
        }
    }

    private void writeStream(ServletOutputStream outputStream,
            InputStream inputStream) throws IOException {
        final byte[] buffer = new byte[DEFAULT_BUFFER_SIZE];
        int bytes;
        while ((bytes = inputStream.read(buffer)) >= 0) {
            outputStream.write(buffer, 0, bytes);
        }
    }

    private static Logger getLogger() {
        // Using an short prefix so as webpack output is more readable
        return LoggerFactory.getLogger("dev-webpack");
    }

    /**
     * Return webpack console output when a compilation error happened.
     *
     * @return console output if error or null otherwise.
     */
    public String getFailedOutput() {
        return failedOutput;
    }

    /**
     * Remove the running port from the vaadinContext and temporary file.
     */
    public void removeRunningDevServerPort() {
        FileUtils.deleteQuietly(computeDevServerPortFileName());
    }

    private void saveRunningDevServerPort() {
        File portFile = computeDevServerPortFileName();
        try {
            FileUtils.forceMkdir(portFile.getParentFile());
            FileUtils.writeStringToFile(portFile, String.valueOf(port),
                    "UTF-8");
        } catch (IOException e) {
            throw new UncheckedIOException(e);
        }
    }

    private static int getRunningDevServerPort() {
        int port = 0;
        File portFile = computeDevServerPortFileName();
        if (portFile.canRead()) {
            try {
                String portString = FileUtils
                        .readFileToString(portFile, "UTF-8").trim();
                port = Integer.parseInt(portString);
            } catch (IOException e) {
                throw new UncheckedIOException(e);
            }
        }
        return port;
    }

    private static File computeDevServerPortFileName() {
        // The thread group is the same in each servlet-container restart
        String threadGroup = String
                .valueOf(Thread.currentThread().getThreadGroup().hashCode());

        // There is an unique name for the JVM
        String jvmUniqueName = ManagementFactory.getRuntimeMXBean().getName();

        // Use UUID for generate an unique identifier based on the thread and
        // JVM
        String uniqueUid = UUID.nameUUIDFromBytes(
                (jvmUniqueName + threadGroup).getBytes(StandardCharsets.UTF_8))
                .toString();

        // File is placed in the user temporary folder, it works for all
        // platforms
        return new File(System.getProperty("java.io.tmpdir"), uniqueUid);
    }

    /**
     * Returns an available tcp port in the system.
     *
     * @return a port number which is not busy
     */
    static int getFreePort() {
        try (ServerSocket s = new ServerSocket(0)) {
            s.setReuseAddress(true);
            return s.getLocalPort();
        } catch (IOException e) {
            throw new IllegalStateException(
                    "Unable to find a free port for running webpack", e);
        }
    }

    /**
     * Get the listening port of the 'webpack-dev-server'.
     *
     * @return the listening port of webpack
     */
    public int getPort() {
        return port;
    }

    /**
     * Whether the 'webpack-dev-server' should be reused on servlet reload.
     * Default true.
     *
     * @return true in case of reusing the server.
     */
    public boolean reuseDevServer() {
        return reuseDevServer;
    }

    /**
     * Stop the webpack-dev-server.
     */
    public void stop() {
        if (atomicHandler.get() == null) {
            return;
        }

        try {
            // The most reliable way to stop the webpack-dev-server is
            // by informing webpack to exit. We have implemented in webpack a
            // a listener that handles the stop command via HTTP and exits.
            prepareConnection("/stop", "GET").getResponseCode();
        } catch (IOException e) {
            getLogger().debug(
                    "webpack-dev-server does not support the `/stop` command.",
                    e);
        }

        if (watchDog != null) {
            watchDog.stop();
        }

        if (webpackProcess != null && webpackProcess.isAlive()) {
            webpackProcess.destroy();
        }

        atomicHandler.set(null);
        removeRunningDevServerPort();
    }
}<|MERGE_RESOLUTION|>--- conflicted
+++ resolved
@@ -50,6 +50,7 @@
 import static com.vaadin.flow.server.Constants.SERVLET_PARAMETER_DEVMODE_WEBPACK_OPTIONS;
 import static com.vaadin.flow.server.Constants.SERVLET_PARAMETER_DEVMODE_WEBPACK_SUCCESS_PATTERN;
 import static com.vaadin.flow.server.Constants.SERVLET_PARAMETER_DEVMODE_WEBPACK_TIMEOUT;
+import static com.vaadin.flow.server.Constants.VAADIN_MAPPING;
 import static com.vaadin.flow.server.frontend.FrontendUtils.WEBPACK_CONFIG;
 import static com.vaadin.flow.server.frontend.FrontendUtils.getNodeExecutable;
 import static com.vaadin.flow.server.frontend.FrontendUtils.validateNodeAndNpmVersion;
@@ -321,11 +322,7 @@
      */
     public boolean serveDevModeRequest(HttpServletRequest request,
             HttpServletResponse response) throws IOException {
-<<<<<<< HEAD
-        // Since we have 'outputPath=VAADIN/' in webpack config,
-=======
         // Since we have 'publicPath=/VAADIN/' in webpack config,
->>>>>>> 7b780429
         // a valid request for webpack-dev-server should start with '/VAADIN/'
         String requestFilename = request.getPathInfo();
 
