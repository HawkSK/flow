--- conflicted
+++ resolved
@@ -110,13 +110,9 @@
         this.webpackConfigPath = webpackConfigFolder.toPath();
         this.useV14Bootstrapping = useV14Bootstrapping;
         this.flowResourcesFolder = flowResourcesFolder.toPath();
-<<<<<<< HEAD
         this.pwaConfiguration = pwaConfiguration;
-        this.resourceFolder = new File(webpackOutputDirectory.getParentFile(), "resources").toPath();
-=======
         this.resourceFolder = new File(webpackOutputDirectory.getParentFile(),
             VAADIN_STATIC_FILES_PATH).toPath();
->>>>>>> 2589a18d
     }
 
     @Override
@@ -214,10 +210,10 @@
                                 pwaConfiguration.isOfflinePathEnabled())),
                 new Pair<>("const offlinePath", getOfflinePath()),
                 new Pair<>("const clientServiceWorkerEntryPoint", getClientServiceWorker()),
-                new Pair<>("const flowFrontendFolder", 
+                new Pair<>("const flowFrontendFolder",
                         formatPathResolve(getEscapedRelativeWebpackPath(
                                 flowResourcesFolder))),
-                new Pair<>("const projectStaticAssetsOutputFolder", 
+                new Pair<>("const projectStaticAssetsOutputFolder",
                         formatPathResolve(getEscapedRelativeWebpackPath(
                                 resourceFolder))));
     }
