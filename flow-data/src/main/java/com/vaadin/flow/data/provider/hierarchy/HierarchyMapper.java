/*
 * Copyright 2000-2020 Vaadin Ltd.
 *
 * Licensed under the Apache License, Version 2.0 (the "License"); you may not
 * use this file except in compliance with the License. You may obtain a copy of
 * the License at
 *
 * http://www.apache.org/licenses/LICENSE-2.0
 *
 * Unless required by applicable law or agreed to in writing, software
 * distributed under the License is distributed on an "AS IS" BASIS, WITHOUT
 * WARRANTIES OR CONDITIONS OF ANY KIND, either express or implied. See the
 * License for the specific language governing permissions and limitations under
 * the License.
 */
package com.vaadin.flow.data.provider.hierarchy;

import java.io.Serializable;
import java.util.Collection;
import java.util.Collections;
import java.util.Comparator;
import java.util.HashMap;
import java.util.HashSet;
import java.util.Iterator;
import java.util.List;
import java.util.Map;
import java.util.Map.Entry;
import java.util.Objects;
import java.util.Optional;
import java.util.Set;
import java.util.stream.Collectors;
import java.util.stream.Stream;

import com.vaadin.flow.data.provider.QuerySortOrder;
import com.vaadin.flow.internal.Range;

/**
 * Mapper for hierarchical data.
 * <p>
 * Keeps track of the expanded nodes, and size of of the subtrees for each
 * expanded node.
 * <p>
 * This class is framework internal implementation details, and can be changed /
 * moved at any point. This means that you should not directly use this for
 * anything.
 *
 * @author Vaadin Ltd
 *
 * @param <T>
 *            the data type
 * @param <F>
 *            the filter type
 * @since 1.2
 */
public class HierarchyMapper<T, F> implements Serializable {

    // childMap is only used for finding parents of items and clean up on
    // removing children of expanded nodes.
    private Map<T, Set<T>> childMap = new HashMap<>();
    private Map<Object, T> parentIdMap = new HashMap<>();

    private final HierarchicalDataProvider<T, F> provider;
    private F filter;
    private List<QuerySortOrder> backEndSorting;
    private Comparator<T> inMemorySorting;

    private Map<Object, T> expandedItems = new HashMap<>();

    /**
     * Constructs a new HierarchyMapper.
     *
     * @param provider
     *            the hierarchical data provider for this mapper
     */
    public HierarchyMapper(HierarchicalDataProvider<T, F> provider) {
        this.provider = provider;
    }

    /**
     * Returns the size of the currently expanded hierarchy.
     *
     * @return the amount of available data
     */
    public int getTreeSize() {
        return (int) getHierarchy(null).count();
    }

    /**
     * Returns the size of root level.
     * 
     * @return the amount of available root data
     */
    public int getRootSize() {
        return getDataProvider()
                .getChildCount(new HierarchicalQuery<>(filter, null));
    }

    /**
     * Finds the index of the parent of the item in given target index.
     *
     * @param item
     *            the item to get the parent of
     * @return the parent index or a negative value if the parent is not found
     *
     */
    public Integer getParentIndex(T item) {
        List<T> flatHierarchy = getHierarchy(null).collect(Collectors.toList());
        return flatHierarchy.indexOf(getParentOfItem(item));
    }

    /**
     * Finds the index of the item in active tree.
     *
     * @param item
     *            the target item
     * @return the index or a negative value if item is not found
     *
     */
    public Integer getIndex(T item) {
        List<T> flatHierarchy = getHierarchy(null).collect(Collectors.toList());
        return flatHierarchy.indexOf(item);
    }

    /**
     * Returns whether the given item is expanded.
     *
     * @param item
     *            the item to test
     * @return {@code true} if item is expanded; {@code false} if not
     */
    public boolean isExpanded(T item) {
        if (item == null) {
            // Root nodes are always visible.
            return true;
        }
        return expandedItems.containsKey(getDataProvider().getId(item));
    }

    /**
     * Expands the given item.
     *
     * @param item
     *            the item to expand
     * @return {@code true} if this method expanded the item, {@code false}
     *         otherwise
     */
    public boolean expand(T item) {
        return doExpand(item);
    }

    /**
     * Expands the given item.
     *
     * @param item
     *            the item to expand
     * @param position
     *            the index of the item
     * @return range of rows added by expanding the item
     */
    public Range expand(T item, Integer position) {
        if (doExpand(item) && position != null) {
            return Range.withLength(position + 1,
                    (int) getHierarchy(item, false).count());
        }

        return Range.withLength(0, 0);
    }

    /**
     * Expands the given item if it is collapsed and has children, and returns
     * whether this method expanded the item.
     *
     * @param item
     *            the item to expand
     * @return {@code true} if this method expanded the item, {@code false}
     *         otherwise
     */
    private boolean doExpand(T item) {
        boolean expanded = false;
        if (!isExpanded(item) && hasChildren(item)) {
            expandedItems.put(getDataProvider().getId(item), item);
            expanded = true;
        }
        return expanded;
    }

    /**
     * Collapses the given item.
     *
     * @param item
     *            the item to collapse
     */
    public boolean collapse(T item) {
        if (item == null) {
            return false;
        }
        if (isExpanded(item)) {
            expandedItems.remove(getDataProvider().getId(item));
            return true;
        }
        return false;
    }

    /**
     * Collapses the given item.
     *
     * @param item
     *            the item to collapse
     * @param position
     *            the index of the item
     *
     * @return range of rows removed by collapsing the item
     */
    public Range collapse(T item, Integer position) {
        Range removedRows = Range.withLength(0, 0);
        if (isExpanded(item)) {
            if (position != null) {
                removedRows = Range.withLength(position + 1,
                        (int) getHierarchy(item, false).count());
            }
            expandedItems.remove(getDataProvider().getId(item));
        }
        return removedRows;
    }


    /**
     * Gets the current in-memory sorting.
     *
     * @return the in-memory sorting
     */
    public Comparator<T> getInMemorySorting() {
        return inMemorySorting;
    }

    /**
     * Sets the current in-memory sorting. This will cause the hierarchy to be
     * constructed again.
     *
     * @param inMemorySorting
     *            the in-memory sorting
     */
    public void setInMemorySorting(Comparator<T> inMemorySorting) {
        this.inMemorySorting = inMemorySorting;
    }

    /**
     * Gets the current back-end sorting.
     *
     * @return the back-end sorting
     */
    public List<QuerySortOrder> getBackEndSorting() {
        return backEndSorting;
    }

    /**
     * Sets the current back-end sorting. This will cause the hierarchy to be
     * constructed again.
     *
     * @param backEndSorting
     *            the back-end sorting
     */
    public void setBackEndSorting(List<QuerySortOrder> backEndSorting) {
        this.backEndSorting = backEndSorting;
    }

    /**
     * Gets the current filter.
     *
     * @return the filter
     */
    public F getFilter() {
        return filter;
    }

    /**
     * Sets the current filter. This will cause the hierarchy to be constructed
     * again.
     *
     * @param filter
     *            the filter
     */
    public void setFilter(Object filter) {
        this.filter = (F) filter;
    }

    /**
     * Gets the {@code HierarchicalDataProvider} for this
     * {@code HierarchyMapper}.
     *
     * @return the hierarchical data provider
     */
    public HierarchicalDataProvider<T, F> getDataProvider() {
        return provider;
    }

    /**
     * Returns whether given item has children.
     *
     * @param item
     *            the node to test
     * @return {@code true} if node has children; {@code false} if not
     */
    public boolean hasChildren(T item) {
        return getDataProvider().hasChildren(item);
    }

    /* Fetch methods. These are used to calculate what to request. */

    /**
     * Gets a stream of items in the form of a flattened hierarchy from the
     * back-end and filter the wanted results from the list.
     *
     * @param range
     *            the requested item range
     * @return the stream of items
     */
    public Stream<T> fetchHierarchyItems(Range range) {
        return getHierarchy(null).skip(range.getStart()).limit(range.length());
    }

    /**
     * Gets a stream of children for the given item in the form of a flattened
     * hierarchy from the back-end and filter the wanted results from the list.
     *
     * @param parent
     *            the parent item for the fetch
     * @param range
     *            the requested item range
     * @return the stream of items
     */
    public Stream<T> fetchHierarchyItems(T parent, Range range) {
        return getHierarchy(parent, false).skip(range.getStart())
                .limit(range.length());
    }

    /**
     * Gets a stream of root items from the back-end and filter the wanted
     * results from the list.
     *
     * @param range
     *            the requested item range
     * @return the stream of items
     */
    public Stream<T> fetchRootItems(Range range) {
        return getDirectChildren(null, range);
    }

    public Stream<T> fetchChildItems(T parent, Range range) {
        return getChildrenStream(parent, range, false);
    }

    public int countChildItems(T parent) {
        return getDataProvider()
                .getChildCount(new HierarchicalQuery<>(filter, parent));
    }

    /* Methods for providing information on the hierarchy. */

    /**
     * Generic method for finding direct children of a given parent, limited by
     * given range.
     *
     * @param parent
     *            the parent
     * @param range
     *            the range of direct children to return. null means full range.
     * @return the requested children of the given parent
     */
    @SuppressWarnings({ "rawtypes", "unchecked" })
    private Stream<T> doFetchDirectChildren(T parent, Range range) {
        Range actualRange = (range == null)
                ? Range.withLength(0, Integer.MAX_VALUE)
                : range;
        return getDataProvider().fetchChildren(new HierarchicalQuery(
                actualRange.getStart(), actualRange.length(),
                getBackEndSorting(),
                getInMemorySorting(), getFilter(), parent));
    }

    /**
     * Generic method for finding full range of direct children of a given
     * parent.
     *
     * @param parent
     *            the parent
     * @return the all children of the given parent
     */
    private Stream<T> doFetchDirectChildren(T parent) {
        return doFetchDirectChildren(parent, null);
    }

    /**
     * Returns depth of item in the tree starting from zero representing a root.
     * 
     * @param item
     *            Target item
     * @return depth of item in the tree or -1 if item is null
     */
    public int getDepth(T item) {
        int depth = -1;
        while (item != null) {
            item = getParentOfItem(item);
            ++depth;
        }
        return depth;
    }

    /**
     * Find parent for the given item among open folders.
     *
     * @param item
     *            the item
     * @return parent item or {@code null} for root items or if the parent is
     *         closed
     */
    protected T getParentOfItem(T item) {
        Objects.requireNonNull(item, "Can not find the parent of null");
        return parentIdMap.get(getDataProvider().getId(item));
    }

    /**
     * Removes all children of an item identified by a given id. Items removed
     * by this method as well as the original item are all marked to be
     * collapsed. May be overridden in subclasses for removing obsolete data to
     * avoid memory leaks.
     *
     * @param id
     *            the item id
     */
    protected void removeChildren(Object id) {
        // Clean up removed nodes from child map
        Iterator<Entry<T, Set<T>>> iterator = childMap.entrySet().iterator();
        Set<T> invalidatedChildren = new HashSet<>();
        while (iterator.hasNext()) {
            Entry<T, Set<T>> entry = iterator.next();
            T key = entry.getKey();
            if (key != null && getDataProvider().getId(key).equals(id)) {
                invalidatedChildren.addAll(entry.getValue());
                iterator.remove();
            }
        }
        expandedItems.remove(id);
        invalidatedChildren.stream().map(getDataProvider()::getId)
                .forEach(x -> {
                    removeChildren(x);
                    parentIdMap.remove(x);
                });
    }

    /**
     * Finds the current index of given object. This is based on a search in
     * flattened version of the hierarchy.
     *
     * @param target
     *            the target object to find
     * @return optional index of given object
     */
    public Optional<Integer> getIndexOf(T target) {
        if (target == null) {
            return Optional.empty();
        }

        final List<Object> collect = getHierarchy(null).map(provider::getId)
                .collect(Collectors.toList());
        int index = collect.indexOf(getDataProvider().getId(target));
        return Optional.ofNullable(index < 0 ? null : index);
    }

    /**
     * Gets the full hierarchy tree starting from given node.
     *
     * @param parent
     *            the parent node to start from
     * @return the flattened hierarchy as a stream
     */
    private Stream<T> getHierarchy(T parent) {
        return getHierarchy(parent, true);
    }

    /**
     * Gets the full hierarchy tree starting from given node. The starting node
     * can be omitted.
     *
     * @param parent
     *            the parent node to start from
     * @param includeParent
     *            {@code true} to include the parent; {@code false} if not
     * @return the flattened hierarchy as a stream
     */
    private Stream<T> getHierarchy(T parent, boolean includeParent) {
        return Stream.of(parent)
                .flatMap(node -> getFlatChildrenStream(node, includeParent));
    }

    /**
     * Gets the stream of direct children for given node.
     *
     * @param parent
     *            the parent node
     * @param range
     * @return the stream of direct children
     */
    private Stream<T> getDirectChildren(T parent, Range range) {
        return getChildrenStream(parent, range, false);
    }

    /**
     * The method to recursively fetch the children of given parent. Used with
     * {@link Stream#flatMap} to expand a stream of parent nodes into a
     * flattened hierarchy.
     *
     * @param parent
     *            the parent node
     * @return the stream of all children under the parent, includes the parent
     */
    private Stream<T> getFlatChildrenStream(T parent) {
        return getFlatChildrenStream(parent, true);
    }

    /**
     * The method to recursively fetch the children of given parent. Used with
     * {@link Stream#flatMap} to expand a stream of parent nodes into a
     * flattened hierarchy.
     *
     * @param parent
     *            the parent node
     * @param includeParent
     *            {@code true} to include the parent in the stream;
     *            {@code false} if not
     * @return the stream of all children under the parent
     */
    private Stream<T> getFlatChildrenStream(T parent, boolean includeParent) {
        List<T> childList = Collections.emptyList();
        if (isExpanded(parent)) {
            childList = doFetchDirectChildren(parent)
                    .collect(Collectors.toList());
            if (childList.isEmpty()) {
                removeChildren(parent == null ? null
                        : getDataProvider().getId(parent));
            } else {
                registerChildren(parent, childList);
            }
        }
        return combineParentAndChildStreams(parent,
                childList.stream().flatMap(this::getFlatChildrenStream),
                includeParent);
    }

    /**
     * The method fetch the children of given parent.
     *
     * @param parent
     *            the parent node
     * @param range
     * @param includeParent
     *            {@code true} to include the parent in the stream;
     *            {@code false} if not
     * @return the stream of all direct children under the parent
     */
    private Stream<T> getChildrenStream(T parent, Range range,
            boolean includeParent) {
        List<T> childList = Collections.emptyList();
        if (isExpanded(parent)) {
            childList = doFetchDirectChildren(parent, range)
                    .collect(Collectors.toList());
            if (childList.isEmpty()) {
                removeChildren(parent == null ? null
                        : getDataProvider().getId(parent));
            } else {
                registerChildren(parent, childList);
            }
        }
        return combineParentAndChildStreams(parent,
                childList.stream(),
                includeParent);
    }


    /**
     * Register parent and children items into inner structures. May be
     * overridden in subclasses.
     *
     * @param parent
     *            the parent item
     * @param childList
     *            list of parents children to be registered.
     */
    protected void registerChildren(T parent, List<T> childList) {
        childMap.put(parent, new HashSet<>(childList));
        childList.forEach(
                x -> parentIdMap.put(getDataProvider().getId(x), parent));
    }

    /**
     * Helper method for combining parent and a stream of children into one
     * stream. {@code null} item is never included, and parent can be skipped by
     * providing the correct value for {@code includeParent}.
     *
     * @param parent
     *            the parent node
     * @param children
     *            the stream of children
     * @param includeParent
     *            {@code true} to include the parent in the stream;
     *            {@code false} if not
     * @return the combined stream of parent and its children
     */
    private Stream<T> combineParentAndChildStreams(T parent, Stream<T> children,
            boolean includeParent) {
        boolean parentIncluded = includeParent && parent != null;
        Stream<T> parentStream = parentIncluded ? Stream.of(parent)
                : Stream.empty();
        return Stream.concat(parentStream, children);
    }

    public void destroyAllData() {
        childMap.clear();
        parentIdMap.clear();
        expandedItems.clear();
    }

    /**
     * Returns true if there is any expanded items.
     * 
     * @return {@code true} if there is any expanded items.
     */
    public boolean hasExpandedItems() {
        return !expandedItems.isEmpty();
<<<<<<< HEAD
    }

    /**
     * Returns the expanded items in form of an unmodifiable collection.
     *
     * @return an unmodifiable {@code Collection<T>} containing the expanded
     * items.
     */
    public Collection<T> getExpandedItems() {
        return Collections.unmodifiableCollection(expandedItems.values());
=======
>>>>>>> 374cd3c9
    }
}<|MERGE_RESOLUTION|>--- conflicted
+++ resolved
@@ -16,7 +16,6 @@
 package com.vaadin.flow.data.provider.hierarchy;
 
 import java.io.Serializable;
-import java.util.Collection;
 import java.util.Collections;
 import java.util.Comparator;
 import java.util.HashMap;
@@ -627,18 +626,5 @@
      */
     public boolean hasExpandedItems() {
         return !expandedItems.isEmpty();
-<<<<<<< HEAD
-    }
-
-    /**
-     * Returns the expanded items in form of an unmodifiable collection.
-     *
-     * @return an unmodifiable {@code Collection<T>} containing the expanded
-     * items.
-     */
-    public Collection<T> getExpandedItems() {
-        return Collections.unmodifiableCollection(expandedItems.values());
-=======
->>>>>>> 374cd3c9
     }
 }