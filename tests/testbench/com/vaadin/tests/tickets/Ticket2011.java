<<<<<<< HEAD
package com.vaadin.tests.tickets;

import com.vaadin.Application;
import com.vaadin.ui.GridLayout;
import com.vaadin.ui.Root.LegacyWindow;
import com.vaadin.ui.Select;

public class Ticket2011 extends Application.LegacyApplication {

    @Override
    public void init() {
        LegacyWindow w = new LegacyWindow(getClass().getName());
        setMainWindow(w);
        // setTheme("tests-ticket");
        GridLayout layout = new GridLayout(10, 10);
        w.setContent(layout);
        createUI(layout);
    }

    private void createUI(GridLayout layout) {
        Select s = new Select("Select");
        s.addItem("Item 1");
        s.addItem("Item 2");
        layout.addComponent(s);
    }
}
=======
package com.vaadin.tests.tickets;

import com.vaadin.Application;
import com.vaadin.ui.GridLayout;
import com.vaadin.ui.Select;
import com.vaadin.ui.Window;

public class Ticket2011 extends Application {

    @Override
    public void init() {
        Window w = new Window(getClass().getName());
        setMainWindow(w);
        // setTheme("tests-ticket");
        GridLayout layout = new GridLayout(10, 10);
        w.setContent(layout);
        createUI(layout);
    }

    private void createUI(GridLayout layout) {
        Select s = new Select("Select");
        s.addItem("Item 1");
        s.addItem("Item 2");
        layout.addComponent(s);
    }
}
>>>>>>> 116cd1f2
<|MERGE_RESOLUTION|>--- conflicted
+++ resolved
@@ -1,4 +1,3 @@
-<<<<<<< HEAD
 package com.vaadin.tests.tickets;
 
 import com.vaadin.Application;
@@ -24,32 +23,4 @@
         s.addItem("Item 2");
         layout.addComponent(s);
     }
-}
-=======
-package com.vaadin.tests.tickets;
-
-import com.vaadin.Application;
-import com.vaadin.ui.GridLayout;
-import com.vaadin.ui.Select;
-import com.vaadin.ui.Window;
-
-public class Ticket2011 extends Application {
-
-    @Override
-    public void init() {
-        Window w = new Window(getClass().getName());
-        setMainWindow(w);
-        // setTheme("tests-ticket");
-        GridLayout layout = new GridLayout(10, 10);
-        w.setContent(layout);
-        createUI(layout);
-    }
-
-    private void createUI(GridLayout layout) {
-        Select s = new Select("Select");
-        s.addItem("Item 1");
-        s.addItem("Item 2");
-        layout.addComponent(s);
-    }
-}
->>>>>>> 116cd1f2
+}