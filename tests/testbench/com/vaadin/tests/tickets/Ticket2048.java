--- conflicted
+++ resolved
@@ -1,4 +1,3 @@
-<<<<<<< HEAD
 package com.vaadin.tests.tickets;
 
 import com.vaadin.Application;
@@ -101,109 +100,4 @@
         p.addComponent(b);
         layout.addComponent(p);
     }
-}
-=======
-package com.vaadin.tests.tickets;
-
-import com.vaadin.Application;
-import com.vaadin.terminal.ThemeResource;
-import com.vaadin.ui.Button;
-import com.vaadin.ui.Button.ClickEvent;
-import com.vaadin.ui.Button.ClickListener;
-import com.vaadin.ui.Embedded;
-import com.vaadin.ui.GridLayout;
-import com.vaadin.ui.Label;
-import com.vaadin.ui.Layout;
-import com.vaadin.ui.Panel;
-import com.vaadin.ui.VerticalLayout;
-import com.vaadin.ui.Window;
-
-public class Ticket2048 extends Application {
-
-    private Embedded embedded;
-    private Panel p;
-    private VerticalLayout orderedLayout;
-
-    @Override
-    public void init() {
-        Window w = new Window(getClass().getSimpleName());
-        setMainWindow(w);
-        // setTheme("tests-tickets");
-        // splitPanel = new SplitPanel(SplitPanel.ORIENTATION_HORIZONTAL);
-        // getMainWindow().setContent(splitPanel);
-
-        // GridLayout layout = new GridLayout(10, 10);
-        // w.setContent(layout);
-        // gridLayout = new GridLayout(1, 1);
-        orderedLayout = new VerticalLayout();
-
-        getMainWindow().setContent(orderedLayout);
-        // getMainWindow().setContent(new GridLayout(1, 1));
-        getMainWindow().setSizeFull();
-        getMainWindow().getContent().setSizeFull();
-
-        createUI(orderedLayout);
-        // createUI(gridLayout);
-
-    }
-
-    private void createUI(Layout layout) {
-        // Button sw = new Button("Switch", new ClickListener() {
-        //
-        // public void buttonClick(ClickEvent event) {
-        // Layout l = getMainWindow().getLayout();
-        // if (l == orderedLayout) {
-        // getMainWindow().setContent(gridLayout);
-        // } else {
-        // getMainWindow().setContent(orderedLayout);
-        // }
-        //
-        // }
-        // });
-        // layout.addComponent(sw);
-
-        Layout ol = new GridLayout(1, 2);
-        p = new Panel("Panel", ol);
-        p.setSizeFull();
-        Label l = new Label("Spacer");
-        l.setHeight("400px");
-        p.addComponent(l);
-
-        embedded = new Embedded(null, new ThemeResource(
-                "icons/64/folder-add.png"));
-        layout.addComponent(embedded);
-        Button b = new Button(
-                "Replace image with new embedded component (flashes)",
-                new ClickListener() {
-
-                    public void buttonClick(ClickEvent event) {
-                        Embedded newEmbedded = new Embedded(null,
-                                new ThemeResource("icons/64/folder-add.png"));
-                        getMainWindow().getContent().replaceComponent(embedded,
-                                newEmbedded);
-                        embedded = newEmbedded;
-
-                    }
-
-                });
-        p.addComponent(b);
-
-        b = new Button("Change image source (is fine)", new ClickListener() {
-
-            public void buttonClick(ClickEvent event) {
-                String img = "folder-add";
-                if (((ThemeResource) embedded.getSource()).getResourceId()
-                        .contains("folder-add")) {
-                    img = "folder-delete";
-                }
-                embedded.setSource(new ThemeResource("icons/64/" + img + ".png"));
-
-            }
-
-        });
-
-        p.addComponent(b);
-        layout.addComponent(p);
-    }
-}
->>>>>>> 116cd1f2
+}