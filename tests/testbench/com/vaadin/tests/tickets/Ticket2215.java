--- conflicted
+++ resolved
@@ -1,4 +1,3 @@
-<<<<<<< HEAD
 package com.vaadin.tests.tickets;
 
 import com.vaadin.Application;
@@ -27,35 +26,4 @@
 
     }
 
-}
-=======
-package com.vaadin.tests.tickets;
-
-import com.vaadin.Application;
-import com.vaadin.ui.Label;
-import com.vaadin.ui.Panel;
-import com.vaadin.ui.VerticalLayout;
-import com.vaadin.ui.Window;
-import com.vaadin.ui.themes.Reindeer;
-
-public class Ticket2215 extends Application {
-
-    @Override
-    public void init() {
-        setMainWindow(new Window());
-
-        VerticalLayout ol = new VerticalLayout();
-        Panel p = new Panel("Test");
-        p.addComponent(new Label("Panel1"));
-        p.setHeight("500px");
-        p.setWidth("500px");
-        p.setStyleName(Reindeer.PANEL_LIGHT);
-        ol.addComponent(p);
-        ol.addComponent(new Label("NextComponent"));
-
-        getMainWindow().addComponent(ol);
-
-    }
-
-}
->>>>>>> 116cd1f2
+}