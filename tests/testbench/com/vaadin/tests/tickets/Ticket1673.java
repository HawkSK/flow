package com.vaadin.tests.tickets;

import com.vaadin.Application;
import com.vaadin.ui.Button;
<<<<<<< HEAD
import com.vaadin.ui.Root;
=======
import com.vaadin.ui.Button.ClickEvent;
import com.vaadin.ui.Window;
>>>>>>> 5ac93af2

public class Ticket1673 extends com.vaadin.Application.LegacyApplication {

    @Override
    public void init() {

        final Root main = new Root("#1673");
        setMainWindow(main);

        main.addComponent(new Button("close", new Button.ClickListener() {
            public void buttonClick(ClickEvent event) {
                close();
            }
        }));

    }

    public static Application.SystemMessages getSystemMessages() {
        Application.CustomizedSystemMessages msgs = new Application.CustomizedSystemMessages();

        msgs.setSessionExpiredURL("http://www.vaadin.com/");
        msgs.setSessionExpiredCaption("Foo");
        msgs.setSessionExpiredMessage("Bar");

        return msgs;
    }
}
<|MERGE_RESOLUTION|>--- conflicted
+++ resolved
@@ -1,37 +1,33 @@
-package com.vaadin.tests.tickets;
-
-import com.vaadin.Application;
-import com.vaadin.ui.Button;
-<<<<<<< HEAD
-import com.vaadin.ui.Root;
-=======
-import com.vaadin.ui.Button.ClickEvent;
-import com.vaadin.ui.Window;
->>>>>>> 5ac93af2
-
-public class Ticket1673 extends com.vaadin.Application.LegacyApplication {
-
-    @Override
-    public void init() {
-
-        final Root main = new Root("#1673");
-        setMainWindow(main);
-
-        main.addComponent(new Button("close", new Button.ClickListener() {
-            public void buttonClick(ClickEvent event) {
-                close();
-            }
-        }));
-
-    }
-
-    public static Application.SystemMessages getSystemMessages() {
-        Application.CustomizedSystemMessages msgs = new Application.CustomizedSystemMessages();
-
-        msgs.setSessionExpiredURL("http://www.vaadin.com/");
-        msgs.setSessionExpiredCaption("Foo");
-        msgs.setSessionExpiredMessage("Bar");
-
-        return msgs;
-    }
-}
+package com.vaadin.tests.tickets;
+
+import com.vaadin.Application;
+import com.vaadin.ui.Button;
+import com.vaadin.ui.Button.ClickEvent;
+import com.vaadin.ui.Root;
+
+public class Ticket1673 extends com.vaadin.Application.LegacyApplication {
+
+    @Override
+    public void init() {
+
+        final Root main = new Root("#1673");
+        setMainWindow(main);
+
+        main.addComponent(new Button("close", new Button.ClickListener() {
+            public void buttonClick(ClickEvent event) {
+                close();
+            }
+        }));
+
+    }
+
+    public static Application.SystemMessages getSystemMessages() {
+        Application.CustomizedSystemMessages msgs = new Application.CustomizedSystemMessages();
+
+        msgs.setSessionExpiredURL("http://www.vaadin.com/");
+        msgs.setSessionExpiredCaption("Foo");
+        msgs.setSessionExpiredMessage("Bar");
+
+        return msgs;
+    }
+}