--- conflicted
+++ resolved
@@ -1,4 +1,3 @@
-<<<<<<< HEAD
 package com.vaadin.tests.tickets;
 
 import java.util.ArrayList;
@@ -116,123 +115,4 @@
     public boolean removeAllItems() throws UnsupportedOperationException {
         throw new UnsupportedOperationException("Not implemented");
     }
-=======
-package com.vaadin.tests.tickets;
-
-import java.util.ArrayList;
-import java.util.Collection;
-import java.util.HashMap;
-import java.util.Map;
-
-import com.vaadin.data.Container;
-import com.vaadin.data.Item;
-import com.vaadin.data.Property;
-import com.vaadin.data.util.ObjectProperty;
-import com.vaadin.data.util.PropertysetItem;
-
-/**
- * @author Efecte R&D
- * @version $Revision$, $Date$
- */
-public class Ticket1506_TestContainer2 implements Container {
-    private Map<String, PropertysetItem> items = new HashMap<String, PropertysetItem>();
-    public static final String ITEM_1_ID = "1";
-    public static final String ITEM_2_ID = "2";
-    public static final String PROPERTY_1_ID = "property 1";
-    public static final String PROPERTY_2_ID = "property 2";
-
-    private void loadItems() {
-        for (int i = 1; i < 15; i++) {
-            final PropertysetItem item = new PropertysetItem();
-            item.addItemProperty(PROPERTY_1_ID, new ObjectProperty<String>(
-                    "value " + i, String.class));
-            item.addItemProperty(PROPERTY_2_ID, new ObjectProperty<String>(
-                    "name " + i, String.class));
-            items.put(String.valueOf(i), item);
-        }
-    }
-
-    public Item getItem(Object itemId) {
-        if (items.isEmpty()) {
-            loadItems();
-        }
-        return items.get(itemId);
-    }
-
-    public Collection<String> getContainerPropertyIds() {
-        if (items.isEmpty()) {
-            loadItems();
-        }
-        ArrayList<String> a = new ArrayList<String>();
-        a.add(PROPERTY_1_ID);
-        a.add(PROPERTY_2_ID);
-        return a;
-    }
-
-    public Collection<String> getItemIds() {
-        if (items.isEmpty()) {
-            loadItems();
-        }
-        return items.keySet();
-    }
-
-    public Property getContainerProperty(Object itemId, Object propertyId) {
-        if (items.isEmpty()) {
-            loadItems();
-        }
-        Item item = items.get(itemId);
-        if (item != null) {
-            return item.getItemProperty(propertyId);
-        }
-        return null;
-    }
-
-    public Class<String> getType(Object propertyId) {
-        if (items.isEmpty()) {
-            loadItems();
-        }
-        return String.class;
-    }
-
-    public int size() {
-        if (items.isEmpty()) {
-            loadItems();
-        }
-        return items.size();
-    }
-
-    public boolean containsId(Object itemId) {
-        if (items.isEmpty()) {
-            loadItems();
-        }
-        return items.containsKey(itemId);
-    }
-
-    public Item addItem(Object itemId) throws UnsupportedOperationException {
-        throw new UnsupportedOperationException("Not implemented");
-    }
-
-    public Object addItem() throws UnsupportedOperationException {
-        throw new UnsupportedOperationException("Not implemented");
-    }
-
-    public boolean removeItem(Object itemId)
-            throws UnsupportedOperationException {
-        throw new UnsupportedOperationException("Not implemented");
-    }
-
-    public boolean addContainerProperty(Object propertyId, Class<?> type,
-            Object defaultValue) throws UnsupportedOperationException {
-        throw new UnsupportedOperationException("Not implemented");
-    }
-
-    public boolean removeContainerProperty(Object propertyId)
-            throws UnsupportedOperationException {
-        throw new UnsupportedOperationException("Not implemented");
-    }
-
-    public boolean removeAllItems() throws UnsupportedOperationException {
-        throw new UnsupportedOperationException("Not implemented");
-    }
->>>>>>> 116cd1f2
 }