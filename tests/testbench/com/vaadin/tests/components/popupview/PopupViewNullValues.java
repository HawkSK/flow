<<<<<<< HEAD
package com.vaadin.tests.components.popupview;

import com.vaadin.tests.components.TestBase;
import com.vaadin.ui.Button;
import com.vaadin.ui.Button.ClickEvent;
import com.vaadin.ui.Button.ClickListener;
import com.vaadin.ui.Notification;
import com.vaadin.ui.PopupView;
import com.vaadin.ui.TextField;

public class PopupViewNullValues extends TestBase {

    private PopupView pv[] = new PopupView[4];
    private Button b[] = new Button[4];

    @Override
    protected void setup() {
        try {
            pv[0] = new PopupView("Popupview 1 - no component", null);
            addComponent(pv[0]);
            b[0] = new Button("Open popupview 1", new ClickListener() {

                public void buttonClick(ClickEvent event) {
                    pv[0].setPopupVisible(true);
                }

            });
        } catch (Exception e) {
            getMainWindow()
                    .showNotification(
                            "Error, 'null content' should not throw an exception at this point",
                            Notification.TYPE_ERROR_MESSAGE);
        }

        try {
            pv[1] = new PopupView(null, new TextField(
                    "Empty html, contains component"));
            addComponent(pv[1]);
            b[1] = new Button("Open popupview 2", new ClickListener() {

                public void buttonClick(ClickEvent event) {
                    pv[1].setPopupVisible(true);
                }

            });
        } catch (Exception e) {
            getMainWindow()
                    .showNotification(
                            "Error, 'null html', should not throw an exception at this point",
                            Notification.TYPE_ERROR_MESSAGE);
        }

        try {
            pv[2] = new PopupView(null, null);
            addComponent(pv[2]);
            b[2] = new Button("Open popupview 3", new ClickListener() {

                public void buttonClick(ClickEvent event) {
                    pv[2].setPopupVisible(true);
                }

            });
        } catch (Exception e) {
            getMainWindow()
                    .showNotification(
                            "Error, 'null html, null content', should not throw an exception at this point",
                            Notification.TYPE_ERROR_MESSAGE);
        }
        try {
            pv[3] = new PopupView("Popupview 4 - has component", new TextField(
                    "This is the content of popupview 4"));
            addComponent(pv[3]);
            b[3] = new Button("Open popupview 4", new ClickListener() {

                public void buttonClick(ClickEvent event) {
                    pv[3].setPopupVisible(true);
                }

            });
        } catch (Exception e) {
            getMainWindow()
                    .showNotification(
                            "Error, 'null html, null content', should not throw an exception at this point",
                            Notification.TYPE_ERROR_MESSAGE);
        }

        addComponent(b[0]);
        addComponent(b[1]);
        addComponent(b[2]);
        addComponent(b[3]);
    }

    @Override
    protected String getDescription() {
        return "This test case contains 3 popupviews. Only the second and the forth popup views have non-null components and can be opened. 1 and 3 will produce an exception if you try to open them.";
    }

    @Override
    protected Integer getTicketNumber() {
        return 3248;
    }

}
=======
package com.vaadin.tests.components.popupview;

import com.vaadin.tests.components.TestBase;
import com.vaadin.ui.Button;
import com.vaadin.ui.Button.ClickEvent;
import com.vaadin.ui.Button.ClickListener;
import com.vaadin.ui.PopupView;
import com.vaadin.ui.TextField;
import com.vaadin.ui.Window.Notification;

public class PopupViewNullValues extends TestBase {

    private PopupView pv[] = new PopupView[4];
    private Button b[] = new Button[4];

    @Override
    protected void setup() {
        try {
            pv[0] = new PopupView("Popupview 1 - no component", null);
            addComponent(pv[0]);
            b[0] = new Button("Open popupview 1", new ClickListener() {

                public void buttonClick(ClickEvent event) {
                    pv[0].setPopupVisible(true);
                }

            });
        } catch (Exception e) {
            getMainWindow()
                    .showNotification(
                            "Error, 'null content' should not throw an exception at this point",
                            Notification.TYPE_ERROR_MESSAGE);
        }

        try {
            pv[1] = new PopupView(null, new TextField(
                    "Empty html, contains component"));
            addComponent(pv[1]);
            b[1] = new Button("Open popupview 2", new ClickListener() {

                public void buttonClick(ClickEvent event) {
                    pv[1].setPopupVisible(true);
                }

            });
        } catch (Exception e) {
            getMainWindow()
                    .showNotification(
                            "Error, 'null html', should not throw an exception at this point",
                            Notification.TYPE_ERROR_MESSAGE);
        }

        try {
            pv[2] = new PopupView(null, null);
            addComponent(pv[2]);
            b[2] = new Button("Open popupview 3", new ClickListener() {

                public void buttonClick(ClickEvent event) {
                    pv[2].setPopupVisible(true);
                }

            });
        } catch (Exception e) {
            getMainWindow()
                    .showNotification(
                            "Error, 'null html, null content', should not throw an exception at this point",
                            Notification.TYPE_ERROR_MESSAGE);
        }
        try {
            pv[3] = new PopupView("Popupview 4 - has component", new TextField(
                    "This is the content of popupview 4"));
            addComponent(pv[3]);
            b[3] = new Button("Open popupview 4", new ClickListener() {

                public void buttonClick(ClickEvent event) {
                    pv[3].setPopupVisible(true);
                }

            });
        } catch (Exception e) {
            getMainWindow()
                    .showNotification(
                            "Error, 'null html, null content', should not throw an exception at this point",
                            Notification.TYPE_ERROR_MESSAGE);
        }

        addComponent(b[0]);
        addComponent(b[1]);
        addComponent(b[2]);
        addComponent(b[3]);
    }

    @Override
    protected String getDescription() {
        return "This test case contains 3 popupviews. Only the second and the forth popup views have non-null components and can be opened. 1 and 3 will produce an exception if you try to open them.";
    }

    @Override
    protected Integer getTicketNumber() {
        return 3248;
    }

}
>>>>>>> 116cd1f2
<|MERGE_RESOLUTION|>--- conflicted
+++ resolved
@@ -1,4 +1,3 @@
-<<<<<<< HEAD
 package com.vaadin.tests.components.popupview;
 
 import com.vaadin.tests.components.TestBase;
@@ -101,109 +100,4 @@
         return 3248;
     }
 
-}
-=======
-package com.vaadin.tests.components.popupview;
-
-import com.vaadin.tests.components.TestBase;
-import com.vaadin.ui.Button;
-import com.vaadin.ui.Button.ClickEvent;
-import com.vaadin.ui.Button.ClickListener;
-import com.vaadin.ui.PopupView;
-import com.vaadin.ui.TextField;
-import com.vaadin.ui.Window.Notification;
-
-public class PopupViewNullValues extends TestBase {
-
-    private PopupView pv[] = new PopupView[4];
-    private Button b[] = new Button[4];
-
-    @Override
-    protected void setup() {
-        try {
-            pv[0] = new PopupView("Popupview 1 - no component", null);
-            addComponent(pv[0]);
-            b[0] = new Button("Open popupview 1", new ClickListener() {
-
-                public void buttonClick(ClickEvent event) {
-                    pv[0].setPopupVisible(true);
-                }
-
-            });
-        } catch (Exception e) {
-            getMainWindow()
-                    .showNotification(
-                            "Error, 'null content' should not throw an exception at this point",
-                            Notification.TYPE_ERROR_MESSAGE);
-        }
-
-        try {
-            pv[1] = new PopupView(null, new TextField(
-                    "Empty html, contains component"));
-            addComponent(pv[1]);
-            b[1] = new Button("Open popupview 2", new ClickListener() {
-
-                public void buttonClick(ClickEvent event) {
-                    pv[1].setPopupVisible(true);
-                }
-
-            });
-        } catch (Exception e) {
-            getMainWindow()
-                    .showNotification(
-                            "Error, 'null html', should not throw an exception at this point",
-                            Notification.TYPE_ERROR_MESSAGE);
-        }
-
-        try {
-            pv[2] = new PopupView(null, null);
-            addComponent(pv[2]);
-            b[2] = new Button("Open popupview 3", new ClickListener() {
-
-                public void buttonClick(ClickEvent event) {
-                    pv[2].setPopupVisible(true);
-                }
-
-            });
-        } catch (Exception e) {
-            getMainWindow()
-                    .showNotification(
-                            "Error, 'null html, null content', should not throw an exception at this point",
-                            Notification.TYPE_ERROR_MESSAGE);
-        }
-        try {
-            pv[3] = new PopupView("Popupview 4 - has component", new TextField(
-                    "This is the content of popupview 4"));
-            addComponent(pv[3]);
-            b[3] = new Button("Open popupview 4", new ClickListener() {
-
-                public void buttonClick(ClickEvent event) {
-                    pv[3].setPopupVisible(true);
-                }
-
-            });
-        } catch (Exception e) {
-            getMainWindow()
-                    .showNotification(
-                            "Error, 'null html, null content', should not throw an exception at this point",
-                            Notification.TYPE_ERROR_MESSAGE);
-        }
-
-        addComponent(b[0]);
-        addComponent(b[1]);
-        addComponent(b[2]);
-        addComponent(b[3]);
-    }
-
-    @Override
-    protected String getDescription() {
-        return "This test case contains 3 popupviews. Only the second and the forth popup views have non-null components and can be opened. 1 and 3 will produce an exception if you try to open them.";
-    }
-
-    @Override
-    protected Integer getTicketNumber() {
-        return 3248;
-    }
-
-}
->>>>>>> 116cd1f2
+}