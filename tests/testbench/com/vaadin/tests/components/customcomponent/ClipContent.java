--- conflicted
+++ resolved
@@ -1,4 +1,3 @@
-<<<<<<< HEAD
 package com.vaadin.tests.components.customcomponent;
 
 import com.vaadin.data.Property.ValueChangeEvent;
@@ -55,62 +54,4 @@
         return null;
     }
 
-}
-=======
-package com.vaadin.tests.components.customcomponent;
-
-import com.vaadin.data.Property.ValueChangeEvent;
-import com.vaadin.tests.components.TestBase;
-import com.vaadin.ui.Button;
-import com.vaadin.ui.CustomComponent;
-import com.vaadin.ui.Label;
-import com.vaadin.ui.TextField;
-
-public class ClipContent extends TestBase {
-
-    @Override
-    protected void setup() {
-
-        Label text = new Label(
-                "1_long_line_that_should_be_clipped<br/>2_long_line_that_should_be_clipped<br/>3_long_line_that_should_be_clipped<br/>4_long_line_that_should_be_clipped<br/>",
-                Label.CONTENT_XHTML);
-
-        final CustomComponent cc = new CustomComponent(text);
-        cc.setWidth("20px");
-        cc.setHeight("20px");
-
-        final TextField w = new TextField("Width");
-        w.setValue("20px");
-        w.addListener(new TextField.ValueChangeListener() {
-            public void valueChange(ValueChangeEvent event) {
-                cc.setWidth((String) w.getValue());
-            }
-        });
-        addComponent(w);
-        final TextField h = new TextField("Height");
-        h.setValue("20px");
-        h.addListener(new TextField.ValueChangeListener() {
-            public void valueChange(ValueChangeEvent event) {
-                cc.setHeight((String) h.getValue());
-            }
-        });
-        addComponent(h);
-        Button b = new Button("apply");
-        addComponent(b);
-
-        addComponent(cc);
-
-    }
-
-    @Override
-    protected String getDescription() {
-        return "The text in CustomComponent should be clipped if it has size defined.";
-    }
-
-    @Override
-    protected Integer getTicketNumber() {
-        return null;
-    }
-
-}
->>>>>>> 116cd1f2
+}